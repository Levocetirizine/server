#!/usr/bin/env python3
# Copyright (c) 2020-2021, NVIDIA CORPORATION & AFFILIATES. All rights reserved.
#
# Redistribution and use in source and binary forms, with or without
# modification, are permitted provided that the following conditions
# are met:
#  * Redistributions of source code must retain the above copyright
#    notice, this list of conditions and the following disclaimer.
#  * Redistributions in binary form must reproduce the above copyright
#    notice, this list of conditions and the following disclaimer in the
#    documentation and/or other materials provided with the distribution.
#  * Neither the name of NVIDIA CORPORATION nor the names of its
#    contributors may be used to endorse or promote products derived
#    from this software without specific prior written permission.
#
# THIS SOFTWARE IS PROVIDED BY THE COPYRIGHT HOLDERS ``AS IS'' AND ANY
# EXPRESS OR IMPLIED WARRANTIES, INCLUDING, BUT NOT LIMITED TO, THE
# IMPLIED WARRANTIES OF MERCHANTABILITY AND FITNESS FOR A PARTICULAR
# PURPOSE ARE DISCLAIMED.  IN NO EVENT SHALL THE COPYRIGHT OWNER OR
# CONTRIBUTORS BE LIABLE FOR ANY DIRECT, INDIRECT, INCIDENTAL, SPECIAL,
# EXEMPLARY, OR CONSEQUENTIAL DAMAGES (INCLUDING, BUT NOT LIMITED TO,
# PROCUREMENT OF SUBSTITUTE GOODS OR SERVICES; LOSS OF USE, DATA, OR
# PROFITS; OR BUSINESS INTERRUPTION) HOWEVER CAUSED AND ON ANY THEORY
# OF LIABILITY, WHETHER IN CONTRACT, STRICT LIABILITY, OR TORT
# (INCLUDING NEGLIGENCE OR OTHERWISE) ARISING IN ANY WAY OUT OF THE USE
# OF THIS SOFTWARE, EVEN IF ADVISED OF THE POSSIBILITY OF SUCH DAMAGE.

import argparse
import logging
import os.path
import multiprocessing
import pathlib
import platform
import shutil
import subprocess
import sys
import traceback
from distutils.dir_util import copy_tree

#
# Build Triton Inference Server.
#

# By default build.py builds the Triton container. The TRITON_VERSION
# file indicates the Triton version and TRITON_VERSION_MAP is used to
# determine the corresponding container version and upstream container
# version (upstream containers are dependencies required by
# Triton). These versions may be overridden. See docs/build.md for
# more information.

# Map from Triton version to corresponding container and component versions.
#
#   triton version ->
#     (triton container version,
#      upstream container version,
#      ORT version,
#      ORT OpenVINO version (use None to disable OpenVINO in ORT),
#      Standalone OpenVINO version (non-windows),
#      Standalone OpenVINO version (windows)
#     )
#
# Currently the OpenVINO versions used in ORT and standalone must
# match because of the way dlopen works with loading the backends. If
# different versions are used then one backend or the other will
# incorrectly load the other version of the openvino libraries.
#
TRITON_VERSION_MAP = {
    '2.11.0dev':
      ('21.06dev',   # triton container
       '21.05',      # upstream container
       '1.7.1',      # ORT
       '2021.2.200', # ORT OpenVINO
       '2021.2.200', # Standalone OpenVINO (non-windows)
       '2021.2')     # Standalone OpenVINO (windows)
}

EXAMPLE_BACKENDS = ['identity', 'square', 'repeat']
CORE_BACKENDS = ['tensorrt', 'ensemble']
NONCORE_BACKENDS = [
    'tensorflow1', 'tensorflow2', 'onnxruntime', 'python', 'dali', 'pytorch',
    'openvino', 'fil', 'tflite'
]
EXAMPLE_REPOAGENTS = ['checksum']
FLAGS = None


def log(msg, force=False):
    if force or not FLAGS.quiet:
        try:
            print(msg, file=sys.stderr)
        except Exception:
            print('<failed to log>', file=sys.stderr)


def log_verbose(msg):
    if FLAGS.verbose:
        log(msg, force=True)


def fail(msg):
    fail_if(True, msg)


def target_platform():
    if FLAGS.target_platform is not None:
        return FLAGS.target_platform
    return platform.system().lower()


def fail_if(p, msg):
    if p:
        print('error: {}'.format(msg), file=sys.stderr)
        sys.exit(1)


def mkdir(path):
    log_verbose('mkdir: {}'.format(path))
    pathlib.Path(path).mkdir(parents=True, exist_ok=True)


def rmdir(path):
    log_verbose('rmdir: {}'.format(path))
    shutil.rmtree(path, ignore_errors=True)


def cpdir(src, dest):
    log_verbose('cpdir: {} -> {}'.format(src, dest))
    copy_tree(src, dest, preserve_symlinks=1)


def untar(targetdir, tarfile):
    log_verbose('untar {} into {}'.format(tarfile, targetdir))
    p = subprocess.Popen(['tar', '--strip-components=1', '-xf', tarfile],
                         cwd=targetdir)
    p.wait()
    fail_if(p.returncode != 0,
            'untar {} into {} failed'.format(tarfile, targetdir))


def gitclone(cwd, repo, tag, subdir, org):
    # If 'tag' starts with "pull/" then it must be of form
    # "pull/<pr>/head". We just clone at "main" and then fetch the
    # reference onto a new branch we name "tritonbuildref".
    if tag.startswith("pull/"):
        log_verbose('git clone of repo "{}" at ref "{}"'.format(repo, tag))
        p = subprocess.Popen([
            'git', 'clone', '--recursive', '--depth=1', '{}/{}.git'.format(
                org, repo), subdir
        ],
                             cwd=cwd)
        p.wait()
        fail_if(p.returncode != 0,
                'git clone of repo "{}" at branch "main" failed'.format(repo))

        log_verbose('git fetch of ref "{}"'.format(tag))
        p = subprocess.Popen(
            ['git', 'fetch', 'origin', '{}:tritonbuildref'.format(tag)],
            cwd=os.path.join(cwd, subdir))
        p.wait()
        fail_if(p.returncode != 0, 'git fetch of ref "{}" failed'.format(tag))

        log_verbose('git checkout of tritonbuildref')
        p = subprocess.Popen(['git', 'checkout', 'tritonbuildref'],
                             cwd=os.path.join(cwd, subdir))
        p.wait()
        fail_if(p.returncode != 0,
                'git checkout of branch "tritonbuildref" failed')

    else:
        log_verbose('git clone of repo "{}" at tag "{}"'.format(repo, tag))
        p = subprocess.Popen([
            'git', 'clone', '--recursive', '--single-branch', '--depth=1', '-b',
            tag, '{}/{}.git'.format(org, repo), subdir
        ],
                             cwd=cwd)
        p.wait()
        fail_if(p.returncode != 0,
                'git clone of repo "{}" at tag "{}" failed'.format(repo, tag))


def prebuild_command():
    p = subprocess.Popen(FLAGS.container_prebuild_command.split())
    p.wait()
    fail_if(p.returncode != 0, 'container prebuild cmd failed')


def cmake(cwd, args):
    log_verbose('cmake {}'.format(args))
    p = subprocess.Popen([
        'cmake',
    ] + args, cwd=cwd)
    p.wait()
    fail_if(p.returncode != 0, 'cmake failed')


def makeinstall(cwd, target='install'):
    log_verbose('make {}'.format(target))

    if target_platform() == 'windows':
        verbose_flag = '-v:detailed' if FLAGS.verbose else '-clp:ErrorsOnly'
        buildtype_flag = '-p:Configuration={}'.format(FLAGS.build_type)
        p = subprocess.Popen([
            'msbuild.exe', '-m:{}'.format(str(FLAGS.build_parallel)),
            verbose_flag, buildtype_flag, '{}.vcxproj'.format(target)
        ],
                             cwd=cwd)
    else:
        verbose_flag = 'VERBOSE=1' if FLAGS.verbose else 'VERBOSE=0'
        p = subprocess.Popen(
            ['make', '-j',
             str(FLAGS.build_parallel), verbose_flag, target],
            cwd=cwd)

    p.wait()
    fail_if(p.returncode != 0, 'make {} failed'.format(target))


def cmake_enable(flag):
    return 'ON' if flag else 'OFF'


def core_cmake_args(components, backends, install_dir):
    cargs = [
        '-DCMAKE_BUILD_TYPE={}'.format(FLAGS.build_type),
        '-DCMAKE_INSTALL_PREFIX:PATH={}'.format(install_dir),
        '-DTRITON_COMMON_REPO_TAG:STRING={}'.format(components['common']),
        '-DTRITON_CORE_REPO_TAG:STRING={}'.format(components['core']),
        '-DTRITON_BACKEND_REPO_TAG:STRING={}'.format(components['backend']),
        '-DTRITON_THIRD_PARTY_REPO_TAG:STRING={}'.format(
            components['thirdparty'])
    ]

    cargs.append('-DTRITON_ENABLE_LOGGING:BOOL={}'.format(
        cmake_enable(FLAGS.enable_logging)))
    cargs.append('-DTRITON_ENABLE_STATS:BOOL={}'.format(
        cmake_enable(FLAGS.enable_stats)))
    cargs.append('-DTRITON_ENABLE_METRICS:BOOL={}'.format(
        cmake_enable(FLAGS.enable_metrics)))
    cargs.append('-DTRITON_ENABLE_METRICS_GPU:BOOL={}'.format(
        cmake_enable(FLAGS.enable_gpu_metrics)))
    cargs.append('-DTRITON_ENABLE_TRACING:BOOL={}'.format(
        cmake_enable(FLAGS.enable_tracing)))
    cargs.append('-DTRITON_ENABLE_NVTX:BOOL={}'.format(
        cmake_enable(FLAGS.enable_nvtx)))

    cargs.append('-DTRITON_ENABLE_GPU:BOOL={}'.format(
        cmake_enable(FLAGS.enable_gpu)))
    cargs.append('-DTRITON_MIN_COMPUTE_CAPABILITY={}'.format(
        FLAGS.min_compute_capability))

    # If building the TFLite backend set enable MALI GPU
    if ('tflite' in backends):
        cargs.append('-DTRITON_ENABLE_MALI_GPU:BOOL=ON')

    cargs.append('-DTRITON_ENABLE_GRPC:BOOL={}'.format(
        cmake_enable('grpc' in FLAGS.endpoint)))
    cargs.append('-DTRITON_ENABLE_HTTP:BOOL={}'.format(
        cmake_enable('http' in FLAGS.endpoint)))
    cargs.append('-DTRITON_ENABLE_SAGEMAKER:BOOL={}'.format(
        cmake_enable('sagemaker' in FLAGS.endpoint)))

    cargs.append('-DTRITON_ENABLE_GCS:BOOL={}'.format(
        cmake_enable('gcs' in FLAGS.filesystem)))
    cargs.append('-DTRITON_ENABLE_S3:BOOL={}'.format(
        cmake_enable('s3' in FLAGS.filesystem)))
    cargs.append('-DTRITON_ENABLE_AZURE_STORAGE:BOOL={}'.format(
        cmake_enable('azure_storage' in FLAGS.filesystem)))

    cargs.append('-DTRITON_ENABLE_TENSORFLOW={}'.format(
        cmake_enable(('tensorflow1' in backends) or
                     ('tensorflow2' in backends))))

    for be in (CORE_BACKENDS + NONCORE_BACKENDS):
        if not be.startswith('tensorflow'):
            cargs.append('-DTRITON_ENABLE_{}={}'.format(
                be.upper(), cmake_enable(be in backends)))
        if (be in CORE_BACKENDS) and (be in backends):
            if be == 'tensorrt':
                cargs += tensorrt_cmake_args()
            elif be == 'ensemble':
                pass
            else:
                fail('unknown core backend {}'.format(be))

    # If TRITONBUILD_* is defined in the env then we use it to set
    # corresponding cmake value.
    for evar, eval in os.environ.items():
        if evar.startswith('TRITONBUILD_'):
            cargs.append('-D{}={}'.format(evar[len('TRITONBUILD_'):], eval))

    cargs.append(FLAGS.cmake_dir)
    return cargs


def repoagent_repo(ra):
    return '{}_repository_agent'.format(ra)


def repoagent_cmake_args(images, components, ra, install_dir):
    if ra in EXAMPLE_REPOAGENTS:
        args = []
    else:
        fail('unknown agent {}'.format(ra))

    cargs = args + [
        '-DCMAKE_BUILD_TYPE={}'.format(FLAGS.build_type),
        '-DCMAKE_INSTALL_PREFIX:PATH={}'.format(install_dir),
        '-DTRITON_COMMON_REPO_TAG:STRING={}'.format(components['common']),
        '-DTRITON_CORE_REPO_TAG:STRING={}'.format(components['core'])
    ]

    cargs.append('-DTRITON_ENABLE_GPU:BOOL={}'.format(
        cmake_enable(FLAGS.enable_gpu)))

    # If TRITONBUILD_* is defined in the env then we use it to set
    # corresponding cmake value.
    for evar, eval in os.environ.items():
        if evar.startswith('TRITONBUILD_'):
            cargs.append('-D{}={}'.format(evar[len('TRITONBUILD_'):], eval))

    cargs.append('..')
    return cargs


def backend_repo(be):
    if (be == 'tensorflow1') or (be == 'tensorflow2'):
        return 'tensorflow_backend'
    return '{}_backend'.format(be)


def backend_cmake_args(images, components, be, install_dir, library_paths):
    if be == 'onnxruntime':
        args = onnxruntime_cmake_args(images, library_paths)
    elif be == 'openvino':
        args = openvino_cmake_args()
    elif be == 'tensorflow1':
        args = tensorflow_cmake_args(1, images, library_paths)
    elif be == 'tensorflow2':
        args = tensorflow_cmake_args(2, images, library_paths)
    elif be == 'python':
        args = []
    elif be == 'dali':
        args = dali_cmake_args()
    elif be == 'pytorch':
        args = pytorch_cmake_args(images)
    elif be == 'tflite':
        args = tflite_cmake_args()
    elif be == 'fil':
        args = fil_cmake_args(images)
    elif be in EXAMPLE_BACKENDS:
        args = []
    else:
        fail('unknown backend {}'.format(be))

    cargs = args + [
        '-DCMAKE_BUILD_TYPE={}'.format(FLAGS.build_type),
        '-DCMAKE_INSTALL_PREFIX:PATH={}'.format(install_dir),
        '-DTRITON_COMMON_REPO_TAG:STRING={}'.format(components['common']),
        '-DTRITON_CORE_REPO_TAG:STRING={}'.format(components['core']),
        '-DTRITON_BACKEND_REPO_TAG:STRING={}'.format(components['backend'])
    ]

    cargs.append('-DTRITON_ENABLE_GPU:BOOL={}'.format(
        cmake_enable(FLAGS.enable_gpu)))

    # If TRITONBUILD_* is defined in the env then we use it to set
    # corresponding cmake value.
    for evar, eval in os.environ.items():
        if evar.startswith('TRITONBUILD_'):
            cargs.append('-D{}={}'.format(evar[len('TRITONBUILD_'):], eval))

    cargs.append('..')
    return cargs


def pytorch_cmake_args(images):
    if "pytorch" in images:
        image = images["pytorch"]
    else:
        image = 'nvcr.io/nvidia/pytorch:{}-py3'.format(
            FLAGS.upstream_container_version)
    return [
        '-DTRITON_PYTORCH_DOCKER_IMAGE={}'.format(image),
    ]


def onnxruntime_cmake_args(images, library_paths):
    cargs = [
        '-DTRITON_ENABLE_ONNXRUNTIME_TENSORRT=ON',
        '-DTRITON_BUILD_ONNXRUNTIME_VERSION={}'.format(
            TRITON_VERSION_MAP[FLAGS.version][2])
    ]

    # If platform is jetpack do not use docker based build
    if target_platform() == 'jetpack':
        ort_lib_path = library_paths['onnxruntime'] + "/lib"
        ort_include_path = library_paths['onnxruntime'] + "/include"
        cargs += [
            '-DTRITON_ONNXRUNTIME_INCLUDE_PATHS={}'.format(ort_include_path),
            '-DTRITON_ONNXRUNTIME_LIB_PATHS={}'.format(ort_lib_path),
            '-DTRITON_ENABLE_ONNXRUNTIME_OPENVINO=OFF'
        ]
    else:
        if target_platform() == 'windows':
            if 'base' in images:
                cargs.append('-DTRITON_BUILD_CONTAINER={}'.format(
                    images['base']))
        else:
            if 'base' in images:
                cargs.append('-DTRITON_BUILD_CONTAINER={}'.format(
                    images['base']))
            else:
                cargs.append('-DTRITON_BUILD_CONTAINER_VERSION={}'.format(
                    TRITON_VERSION_MAP[FLAGS.version][1]))

            if TRITON_VERSION_MAP[FLAGS.version][3] is not None:
                cargs.append('-DTRITON_ENABLE_ONNXRUNTIME_OPENVINO=ON')
                cargs.append(
                    '-DTRITON_BUILD_ONNXRUNTIME_OPENVINO_VERSION={}'.format(
                        TRITON_VERSION_MAP[FLAGS.version][3]))

    return cargs


def openvino_cmake_args():
    if target_platform() == 'windows':
        cargs = [
            '-DTRITON_BUILD_OPENVINO_VERSION={}'.format(
                TRITON_VERSION_MAP[FLAGS.version][5]),
        ]

        if 'base' in images:
            cargs.append('-DTRITON_BUILD_CONTAINER={}'.format(images['base']))
    else:
        cargs = [
            '-DTRITON_BUILD_OPENVINO_VERSION={}'.format(
                TRITON_VERSION_MAP[FLAGS.version][4]),
        ]

        if 'base' in images:
            cargs.append('-DTRITON_BUILD_CONTAINER={}'.format(images['base']))
        else:
            cargs.append('-DTRITON_BUILD_CONTAINER_VERSION={}'.format(
                TRITON_VERSION_MAP[FLAGS.version][1]))

    return cargs


def tensorrt_cmake_args():
    if target_platform() == 'windows':
        return [
            '-DTRITON_TENSORRT_INCLUDE_PATHS=c:/TensorRT/include',
        ]

    return []


def tensorflow_cmake_args(ver, images, library_paths):
    backend_name = "tensorflow{}".format(ver)

    # If platform is jetpack do not use docker images
    extra_args = []
    if target_platform() == 'jetpack':
        if backend_name in library_paths:
            extra_args = [
                '-DTRITON_TENSORFLOW_LIB_PATHS={}'.format(
                    library_paths[backend_name])
            ]
    else:
        # If a specific TF image is specified use it, otherwise pull from NGC.
        if backend_name in images:
            image = images[backend_name]
        else:
            image = 'nvcr.io/nvidia/tensorflow:{}-tf{}-py3'.format(
                FLAGS.upstream_container_version, ver)
        extra_args = ['-DTRITON_TENSORFLOW_DOCKER_IMAGE={}'.format(image)]
    return ['-DTRITON_TENSORFLOW_VERSION={}'.format(ver)] + extra_args


def dali_cmake_args():
    return [
        '-DTRITON_DALI_SKIP_DOWNLOAD=OFF',
    ]


<<<<<<< HEAD
def tflite_cmake_args():
    return [
        '-DTRITON_ENABLE_GPU=OFF',
        '-DTRITON_ENABLE_MALI_GPU=ON',
        '-DJOBS={}'.format(multiprocessing.cpu_count())
    ]
=======
def install_dcgm_libraries():
    return '''
# Install DCGM
RUN apt-get update && apt-get install -y --no-install-recommends software-properties-common
RUN wget https://developer.download.nvidia.com/compute/cuda/repos/ubuntu2004/x86_64/cuda-ubuntu2004.pin \
&& mv cuda-ubuntu2004.pin /etc/apt/preferences.d/cuda-repository-pin-600 \
&& apt-key adv --fetch-keys https://developer.download.nvidia.com/compute/cuda/repos/ubuntu2004/x86_64/7fa2af80.pub \
&& add-apt-repository "deb https://developer.download.nvidia.com/compute/cuda/repos/ubuntu2004/x86_64/ /"
RUN apt-get update \
&& apt-get install -y datacenter-gpu-manager
'''
>>>>>>> 9fcaa91a


def fil_cmake_args(images):
    cargs = ['-DTRITON_FIL_DOCKER_BUILD=ON']
    if 'base' in images:
        cargs.append('-DTRITON_BUILD_CONTAINER={}'.format(images['base']))
    else:
        cargs.append('-DTRITON_BUILD_CONTAINER_VERSION={}'.format(
            TRITON_VERSION_MAP[FLAGS.version][1]))

    return cargs


def create_dockerfile_buildbase(ddir, dockerfile_name, argmap, backends):
    df = '''
ARG TRITON_VERSION={}
ARG TRITON_CONTAINER_VERSION={}
ARG BASE_IMAGE={}
'''.format(argmap['TRITON_VERSION'], argmap['TRITON_CONTAINER_VERSION'],
           argmap['BASE_IMAGE'])

    df += '''
FROM ${BASE_IMAGE}

ARG TRITON_VERSION
ARG TRITON_CONTAINER_VERSION
'''
    # Install the windows- or linux-specific buildbase dependencies
    if target_platform() == 'windows':
        df += '''
SHELL ["cmd", "/S", "/C"]
'''
    else:
        df += '''
# Ensure apt-get won't prompt for selecting options
ENV DEBIAN_FRONTEND=noninteractive

# libcurl4-openSSL-dev is needed for GCS
# python3-dev is needed by Torchvision
# python3-pip and libarchive-dev is needed by python backend
# uuid-dev and pkg-config is needed for Azure Storage
# scons needed for tflite backend
RUN apt-get update && \
    apt-get install -y --no-install-recommends \
            autoconf \
            automake \
            build-essential \
            docker.io \
            git \
            libre2-dev \
            libssl-dev \
            libtool \
            libboost-dev \
            libcurl4-openssl-dev \
            libb64-dev \
            patchelf \
            python3-dev \
            python3-pip \
            python3-setuptools \
            rapidjson-dev \
            software-properties-common \
            unzip \
            scons \
            wget \
            zlib1g-dev \
            libarchive-dev \
            pkg-config \
            uuid-dev && \
    rm -rf /var/lib/apt/lists/*

RUN pip3 install --upgrade pip && \
    pip3 install --upgrade wheel setuptools docker

# Install cmake 3.19 from source for ubuntu
RUN build=1 && \
    mkdir /temp && \
    cd /temp && \
    wget https://cmake.org/files/v3.19/cmake-3.19.$build.tar.gz && \
    tar -xzvf cmake-3.19.$build.tar.gz && \
    cd cmake-3.19.$build/ && \
    ./bootstrap --parallel=$(nproc) && \
    make -j$(nproc) && \
    make install
'''

    # Copy in the triton source. We remove existing contents first in
    # case the FROM container has something there already.
    if target_platform() == 'windows':
        df += '''
WORKDIR /workspace
RUN rmdir /S/Q * || exit 0
COPY . .
'''
    else:
        df += '''
WORKDIR /workspace
RUN rm -fr *
COPY . .
ENTRYPOINT []
'''
        df += install_dcgm_libraries()
        df += '''
RUN patch -ruN -d /usr/include/ < /workspace/build/libdcgm/dcgm_api_export.patch
'''

    df += '''
ENV TRITON_SERVER_VERSION ${TRITON_VERSION}
ENV NVIDIA_TRITON_SERVER_VERSION ${TRITON_CONTAINER_VERSION}
'''

    mkdir(ddir)
    with open(os.path.join(ddir, dockerfile_name), "w") as dfile:
        dfile.write(df)


def create_dockerfile_build(ddir, dockerfile_name, argmap, backends):
    df = '''
FROM tritonserver_builder_image AS build
FROM tritonserver_buildbase
COPY --from=build /tmp/tritonbuild /tmp/tritonbuild
'''

    if 'onnxruntime' in backends:
        if target_platform() != 'windows':
            df += '''
# Copy ONNX custom op library and model (needed for testing)
RUN if [ -d /tmp/tritonbuild/onnxruntime ]; then \
      cp /tmp/tritonbuild/onnxruntime/install/test/libcustom_op_library.so /workspace/qa/L0_custom_ops/.; \
      cp /tmp/tritonbuild/onnxruntime/install/test/custom_op_test.onnx /workspace/qa/L0_custom_ops/.; \
    fi
'''

    mkdir(ddir)
    with open(os.path.join(ddir, dockerfile_name), "w") as dfile:
        dfile.write(df)


def create_dockerfile_linux(ddir, dockerfile_name, argmap, backends, repoagents,
                            endpoints):
    df = '''
#
# Multistage build.
#
ARG TRITON_VERSION={}
ARG TRITON_CONTAINER_VERSION={}

ARG BASE_IMAGE={}
ARG BUILD_IMAGE=tritonserver_build

############################################################################
##  Build image
############################################################################
FROM ${{BUILD_IMAGE}} AS tritonserver_build

############################################################################
##  Production stage: Create container with just inference server executable
############################################################################
FROM ${{BASE_IMAGE}}

ARG TRITON_VERSION
ARG TRITON_CONTAINER_VERSION

ENV TRITON_SERVER_VERSION ${{TRITON_VERSION}}
ENV NVIDIA_TRITON_SERVER_VERSION ${{TRITON_CONTAINER_VERSION}}
ENV TRITON_SERVER_VERSION ${{TRITON_VERSION}}
ENV NVIDIA_TRITON_SERVER_VERSION ${{TRITON_CONTAINER_VERSION}}
LABEL com.nvidia.tritonserver.version="${{TRITON_SERVER_VERSION}}"

ENV PATH /opt/tritonserver/bin:${{PATH}}
'''.format(argmap['TRITON_VERSION'], argmap['TRITON_CONTAINER_VERSION'],
           argmap['BASE_IMAGE'])
    df += '''
ENV TF_ADJUST_HUE_FUSED         1
ENV TF_ADJUST_SATURATION_FUSED  1
ENV TF_ENABLE_WINOGRAD_NONFUSED 1
ENV TF_AUTOTUNE_THRESHOLD       2

# Create a user that can be used to run triton as
# non-root. Make sure that this user to given ID 1000. All server
# artifacts copied below are assign to this user.
ENV TRITON_SERVER_USER=triton-server
RUN userdel tensorrt-server > /dev/null 2>&1 || true && \
    if ! id -u $TRITON_SERVER_USER > /dev/null 2>&1 ; then \
        useradd $TRITON_SERVER_USER; \
    fi && \
    [ `id -u $TRITON_SERVER_USER` -eq 1000 ] && \
    [ `id -g $TRITON_SERVER_USER` -eq 1000 ]

# Ensure apt-get won't prompt for selecting options
ENV DEBIAN_FRONTEND=noninteractive

# Common dependencies. FIXME (can any of these be conditional? For
# example libcurl only needed for GCS?)
RUN apt-get update && \
    apt-get install -y --no-install-recommends \
         libb64-0d \
         libcurl4-openssl-dev \
         libre2-5 && \
    rm -rf /var/lib/apt/lists/*
'''
    df += install_dcgm_libraries()
    # Add dependencies needed for python backend
    if 'python' in backends:
        df += '''
# python3, python3-pip and some pip installs required for the python backend
RUN apt-get update && \
    apt-get install -y --no-install-recommends \
         python3 libarchive-dev \
         python3-pip && \
    pip3 install --upgrade pip && \
    pip3 install --upgrade wheel setuptools && \
    pip3 install --upgrade numpy && \
    rm -rf /var/lib/apt/lists/*
'''
    df += '''
WORKDIR /opt/tritonserver
RUN rm -fr /opt/tritonserver/*
COPY --chown=1000:1000 LICENSE .
COPY --chown=1000:1000 TRITON_VERSION .
COPY --chown=1000:1000 NVIDIA_Deep_Learning_Container_License.pdf .
COPY --chown=1000:1000 --from=tritonserver_build /tmp/tritonbuild/install/bin/tritonserver bin/
COPY --chown=1000:1000 --from=tritonserver_build /tmp/tritonbuild/install/lib/libtritonserver.so lib/
COPY --chown=1000:1000 --from=tritonserver_build /tmp/tritonbuild/install/include/triton/core include/triton/core

# Top-level include/core not copied so --chown does not set it correctly,
# so explicit set on all of include
RUN chown -R triton-server:triton-server include
'''

    for noncore in NONCORE_BACKENDS:
        if noncore in backends:
            df += '''
COPY --chown=1000:1000 --from=tritonserver_build /tmp/tritonbuild/install/backends backends
'''
            break

    if len(repoagents) > 0:
        df += '''
COPY --chown=1000:1000 --from=tritonserver_build /tmp/tritonbuild/install/repoagents repoagents
'''

    if target_platform() != 'ubuntu/arm64':
        df += '''
    # Extra defensive wiring for CUDA Compat lib
    RUN ln -sf ${{_CUDA_COMPAT_PATH}}/lib.real ${{_CUDA_COMPAT_PATH}}/lib \
    && echo ${{_CUDA_COMPAT_PATH}}/lib > /etc/ld.so.conf.d/00-cuda-compat.conf \
    && ldconfig \
    && rm -f ${{_CUDA_COMPAT_PATH}}/lib
'''
    df += '''
COPY --chown=1000:1000 nvidia_entrypoint.sh /opt/tritonserver
ENTRYPOINT ["/opt/tritonserver/nvidia_entrypoint.sh"]

ENV NVIDIA_BUILD_ID {}
LABEL com.nvidia.build.id={}
LABEL com.nvidia.build.ref={}
'''.format(argmap['NVIDIA_BUILD_ID'], argmap['NVIDIA_BUILD_ID'],
           argmap['NVIDIA_BUILD_REF'])

    # Add feature labels for SageMaker endpoint
    if 'sagemaker' in endpoints:
        df += '''
LABEL com.amazonaws.sagemaker.capabilities.accept-bind-to-port=true
COPY --chown=1000:1000 --from=tritonserver_build /workspace/build/sagemaker/serve /usr/bin/.
'''

    mkdir(ddir)
    with open(os.path.join(ddir, dockerfile_name), "w") as dfile:
        dfile.write(df)


def create_dockerfile_windows(ddir, dockerfile_name, argmap, backends,
                              repoagents):
    df = '''
#
# Multistage build.
#
ARG TRITON_VERSION={}
ARG TRITON_CONTAINER_VERSION={}

ARG BASE_IMAGE={}
ARG BUILD_IMAGE=tritonserver_build

############################################################################
##  Build image
############################################################################
FROM ${{BUILD_IMAGE}} AS tritonserver_build

############################################################################
##  Production stage: Create container with just inference server executable
############################################################################
FROM ${{BASE_IMAGE}}

ARG TRITON_VERSION
ARG TRITON_CONTAINER_VERSION

ENV TRITON_SERVER_VERSION ${{TRITON_VERSION}}
ENV NVIDIA_TRITON_SERVER_VERSION ${{TRITON_CONTAINER_VERSION}}
ENV TRITON_SERVER_VERSION ${{TRITON_VERSION}}
ENV NVIDIA_TRITON_SERVER_VERSION ${{TRITON_CONTAINER_VERSION}}
LABEL com.nvidia.tritonserver.version="${{TRITON_SERVER_VERSION}}"

RUN setx path "%path%;C:\opt\tritonserver\bin"
'''.format(argmap['TRITON_VERSION'], argmap['TRITON_CONTAINER_VERSION'],
           argmap['BASE_IMAGE'])
    df += '''
WORKDIR /opt/tritonserver
RUN rmdir /S/Q * || exit 0
COPY LICENSE .
COPY TRITON_VERSION .
COPY NVIDIA_Deep_Learning_Container_License.pdf .
COPY --from=tritonserver_build /tmp/tritonbuild/install/bin bin
COPY --from=tritonserver_build /tmp/tritonbuild/install/lib/tritonserver.lib lib/
COPY --from=tritonserver_build /tmp/tritonbuild/install/include/triton/core include/triton/core
'''

    for noncore in NONCORE_BACKENDS:
        if noncore in backends:
            df += '''
COPY --from=tritonserver_build /tmp/tritonbuild/install/backends backends
'''
            break

    df += '''
ENTRYPOINT []
ENV NVIDIA_BUILD_ID {}
LABEL com.nvidia.build.id={}
LABEL com.nvidia.build.ref={}
'''.format(argmap['NVIDIA_BUILD_ID'], argmap['NVIDIA_BUILD_ID'],
           argmap['NVIDIA_BUILD_REF'])

    mkdir(ddir)
    with open(os.path.join(ddir, dockerfile_name), "w") as dfile:
        dfile.write(df)


def container_build(images, backends, repoagents, endpoints):
    # The cmake, build and install directories within the container.
    build_dir = os.path.join(os.sep, 'tmp', 'tritonbuild')
    install_dir = os.path.join(os.sep, 'tmp', 'tritonbuild', 'install')
    if target_platform() == 'windows':
        cmake_dir = os.path.normpath('c:/workspace/build')
    else:
        cmake_dir = '/workspace/build'

    # We can't use docker module for building container because it
    # doesn't stream output and it also seems to handle cache-from
    # incorrectly which leads to excessive rebuilds in the multistage
    # build.
    if 'base' in images:
        base_image = images['base']
    elif target_platform() == 'windows':
        base_image = 'mcr.microsoft.com/dotnet/framework/sdk:4.8'
    elif target_platform() == 'ubuntu/arm64':
        base_image = 'arm64v8/ubuntu:20.04'
    else:
        base_image = 'nvcr.io/nvidia/tritonserver:{}-py3-min'.format(
            FLAGS.upstream_container_version)

    dockerfileargmap = {
        'NVIDIA_BUILD_REF':
            '' if FLAGS.build_sha is None else FLAGS.build_sha,
        'NVIDIA_BUILD_ID':
            '<unknown>' if FLAGS.build_id is None else FLAGS.build_id,
        'TRITON_VERSION':
            FLAGS.version,
        'TRITON_CONTAINER_VERSION':
            FLAGS.container_version,
        'BASE_IMAGE':
            base_image,
    }

    cachefrommap = [
        'tritonserver_buildbase', 'tritonserver_buildbase_cache0',
        'tritonserver_buildbase_cache1'
    ]

    cachefromargs = ['--cache-from={}'.format(k) for k in cachefrommap]
    commonargs = [
        'docker', 'build', '-f',
        os.path.join(FLAGS.build_dir, 'Dockerfile.buildbase')
    ]
    if not FLAGS.no_container_pull:
        commonargs += [
            '--pull',
        ]

    log_verbose('buildbase container {}'.format(commonargs + cachefromargs))
    create_dockerfile_buildbase(FLAGS.build_dir, 'Dockerfile.buildbase',
                                dockerfileargmap, backends)
    try:
        # Create buildbase image, this is an image with all
        # dependencies needed for the build.
        p = subprocess.Popen(commonargs + cachefromargs +
                             ['-t', 'tritonserver_buildbase', '.'])
        p.wait()
        fail_if(p.returncode != 0, 'docker build tritonserver_buildbase failed')

        # Before attempting to run the new image, make sure any
        # previous 'tritonserver_builder' container is removed.
        client = docker.from_env(timeout=3600)

        try:
            existing = client.containers.get('tritonserver_builder')
            existing.remove(force=True)
        except docker.errors.NotFound:
            pass  # ignore

        # Next run build.py inside the container with the same flags
        # as was used to run this instance, except:
        #
        # --no-container-build is added so that within the buildbase
        # container we just created we do not attempt to do a nested
        # container build
        #
        # Add --version, --container-version and
        # --upstream-container-version flags since they can be set
        # automatically and so may not be in sys.argv
        #
        # --cmake-dir is overridden to 'cmake_dir'
        #
        # --build-dir is added/overridden to 'build_dir'
        #
        # --install-dir is added/overridden to 'install_dir'
        runargs = [
            'python3',
            './build.py',
        ]
        runargs += sys.argv[1:]
        runargs += [
            '--no-container-build',
        ]
        if FLAGS.version is not None:
            runargs += ['--version', FLAGS.version]
        if FLAGS.container_version is not None:
            runargs += ['--container-version', FLAGS.container_version]
        if FLAGS.upstream_container_version is not None:
            runargs += [
                '--upstream-container-version', FLAGS.upstream_container_version
            ]

        runargs += ['--cmake-dir', cmake_dir]
        runargs += ['--build-dir', build_dir]
        runargs += ['--install-dir', install_dir]

        dockerrunargs = [
            'docker', 'run', '--name', 'tritonserver_builder', '-w',
            '/workspace'
        ]
        if target_platform() == 'windows':
            dockerrunargs += [
                '-v', '\\\\.\pipe\docker_engine:\\\\.\pipe\docker_engine'
            ]
        else:
            dockerrunargs += ['-v', '/var/run/docker.sock:/var/run/docker.sock']
        dockerrunargs += [
            'tritonserver_buildbase',
        ]
        dockerrunargs += runargs

        log_verbose(dockerrunargs)
        p = subprocess.Popen(dockerrunargs)
        p.wait()
        fail_if(p.returncode != 0, 'docker run tritonserver_builder failed')

        container = client.containers.get('tritonserver_builder')

        # It is possible to copy the install artifacts from the
        # container at this point (and, for example put them in the
        # specified install directory on the host). But for container
        # build we just want to use the artifacts in the server base
        # container which is created below.
        #mkdir(FLAGS.install_dir)
        #tarfilename = os.path.join(FLAGS.install_dir, 'triton.tar')
        #install_tar, stat_tar = container.get_archive(install_dir)
        #with open(tarfilename, 'wb') as taroutfile:
        #    for d in install_tar:
        #        taroutfile.write(d)
        #untar(FLAGS.install_dir, tarfilename)

        # Build is complete, save the container as the
        # tritonserver_build image. We must to this in two steps:
        #
        #   1. Commit the container as image
        #   "tritonserver_builder_image". This image can't be used
        #   directly because it binds the /var/run/docker.sock mount
        #   and so you would need to always run with that mount
        #   specified... so it can be used this way but very
        #   inconvenient.
        #
        #   2. Perform a docker build to create "tritonserver_build"
        #   from "tritonserver_builder_image" that is essentially
        #   identical but removes the mount.
        try:
            client.images.remove('tritonserver_builder_image', force=True)
        except docker.errors.ImageNotFound:
            pass  # ignore

        container.commit('tritonserver_builder_image', 'latest')
        container.remove(force=True)

        create_dockerfile_build(FLAGS.build_dir, 'Dockerfile.build',
                                dockerfileargmap, backends)
        p = subprocess.Popen([
            'docker', 'build', '-t', 'tritonserver_build', '-f',
            os.path.join(FLAGS.build_dir, 'Dockerfile.build'), '.'
        ])
        p.wait()
        fail_if(p.returncode != 0, 'docker build tritonserver_build failed')

        # Final base image... this is a multi-stage build that uses
        # the install artifacts from the tritonserver_build
        # container.
        if target_platform() == 'windows':
            create_dockerfile_windows(FLAGS.build_dir, 'Dockerfile',
                                      dockerfileargmap, backends, repoagents)
        else:
            create_dockerfile_linux(FLAGS.build_dir, 'Dockerfile',
                                    dockerfileargmap, backends, repoagents,
                                    endpoints)
        p = subprocess.Popen([
            'docker', 'build', '-f',
            os.path.join(FLAGS.build_dir, 'Dockerfile')
        ] + ['-t', 'tritonserver', '.'])
        p.wait()
        fail_if(p.returncode != 0, 'docker build tritonserver failed')

    except Exception as e:
        logging.error(traceback.format_exc())
        fail('container build failed')


if __name__ == '__main__':
    parser = argparse.ArgumentParser()

    group_qv = parser.add_mutually_exclusive_group()
    group_qv.add_argument('-q',
                          '--quiet',
                          action="store_true",
                          required=False,
                          help='Disable console output.')
    group_qv.add_argument('-v',
                          '--verbose',
                          action="store_true",
                          required=False,
                          help='Enable verbose output.')

    parser.add_argument('--no-container-build',
                        action="store_true",
                        required=False,
                        help='Do not use Docker container for build.')
    parser.add_argument(
        '--no-container-pull',
        action="store_true",
        required=False,
        help='Do not use Docker --pull argument when building container.')
    parser.add_argument(
        '--target-platform',
        required=False,
        default=None,
        help=
        'Target for build, can be "ubuntu", "windows", "ubuntu/arm64", or "jetpack". If not specified, build targets the current platform.'
    )

    parser.add_argument('--build-id',
                        type=str,
                        required=False,
                        help='Build ID associated with the build.')
    parser.add_argument('--build-sha',
                        type=str,
                        required=False,
                        help='SHA associated with the build.')
    parser.add_argument(
        '--build-dir',
        type=str,
        required=True,
        help=
        'Build directory. All repo clones and builds will be performed in this directory.'
    )
    parser.add_argument(
        '--install-dir',
        type=str,
        required=False,
        default=None,
        help='Install directory, default is <builddir>/opt/tritonserver.')
    parser.add_argument(
        '--cmake-dir',
        type=str,
        required=False,
        help='Directory containing the CMakeLists.txt file for Triton server.')
    parser.add_argument(
        '--library-paths',
        action='append',
        required=False,
        default=None,
        help=
        'Specify library paths for respective backends in build as <backend-name>[:<library_path>].'
    )
    parser.add_argument(
        '--build-type',
        required=False,
        default='Release',
        help=
        'Build type, one of "Release", "Debug", "RelWithDebInfo" or "MinSizeRel". Default is "Release".'
    )
    parser.add_argument(
        '-j',
        '--build-parallel',
        type=int,
        required=False,
        default=None,
        help='Build parallelism. Defaults to 2 * number-of-cores.')

    parser.add_argument(
        '--github-organization',
        type=str,
        required=False,
        default='https://github.com/triton-inference-server',
        help=
        'The GitHub organization containing the repos used for the build. Defaults to "https://github.com/triton-inference-server".'
    )
    parser.add_argument(
        '--version',
        type=str,
        required=False,
        help=
        'The Triton version. If not specified defaults to the value in the TRITON_VERSION file.'
    )
    parser.add_argument(
        '--container-version',
        type=str,
        required=False,
        help=
        'The Triton container version to build. If not specified the container version will be chosen automatically based on --version value.'
    )
    parser.add_argument(
        '--upstream-container-version',
        type=str,
        required=False,
        help=
        'The upstream container version to use for the build. If not specified the upstream container version will be chosen automatically based on --version value.'
    )
    parser.add_argument(
        '--container-prebuild-command',
        type=str,
        required=False,
        help=
        'When performing a container build, this command will be executed within the container just before the build it performed.'
    )
    parser.add_argument(
        '--image',
        action='append',
        required=False,
        help=
        'Use specified Docker image in build as <image-name>,<full-image-name>. <image-name> can be "base", "tensorflow1", "tensorflow2", or "pytorch".'
    )

    parser.add_argument('--enable-logging',
                        action="store_true",
                        required=False,
                        help='Enable logging.')
    parser.add_argument('--enable-stats',
                        action="store_true",
                        required=False,
                        help='Enable statistics collection.')
    parser.add_argument('--enable-metrics',
                        action="store_true",
                        required=False,
                        help='Enable metrics reporting.')
    parser.add_argument('--enable-gpu-metrics',
                        action="store_true",
                        required=False,
                        help='Include GPU metrics in reported metrics.')
    parser.add_argument('--enable-tracing',
                        action="store_true",
                        required=False,
                        help='Enable tracing.')
    parser.add_argument('--enable-nvtx',
                        action="store_true",
                        required=False,
                        help='Enable NVTX.')
    parser.add_argument('--enable-gpu',
                        action="store_true",
                        required=False,
                        help='Enable GPU support.')
    parser.add_argument(
        '--min-compute-capability',
        type=str,
        required=False,
        default='6.0',
        help='Minimum CUDA compute capability supported by server.')

    parser.add_argument(
        '--endpoint',
        action='append',
        required=False,
        help=
        'Include specified endpoint in build. Allowed values are "grpc", "http" and "sagemaker".'
    )
    parser.add_argument(
        '--filesystem',
        action='append',
        required=False,
        help=
        'Include specified filesystem in build. Allowed values are "gcs", "azure_storage" and "s3".'
    )
    parser.add_argument(
        '--backend',
        action='append',
        required=False,
        help=
        'Include specified backend in build as <backend-name>[:<repo-tag>]. If <repo-tag> starts with "pull/" then it refers to a pull-request reference, otherwise <repo-tag> indicates the git tag/branch to use for the build. If the version is non-development then the default <repo-tag> is the release branch matching the container version (e.g. version 21.05 -> branch r21.05); otherwise the default <repo-tag> is "main" (e.g. version 21.05dev -> branch main).'
    )
    parser.add_argument(
        '--repo-tag',
        action='append',
        required=False,
        help=
        'The version of a component to use in the build as <component-name>:<repo-tag>. <component-name> can be "common", "core", "backend" or "thirdparty". If <repo-tag> starts with "pull/" then it refers to a pull-request reference, otherwise <repo-tag> indicates the git tag/branch. If the version is non-development then the default <repo-tag> is the release branch matching the container version (e.g. version 21.05 -> branch r21.05); otherwise the default <repo-tag> is "main" (e.g. version 21.05dev -> branch main).'
    )
    parser.add_argument(
        '--repoagent',
        action='append',
        required=False,
        help=
        'Include specified repo agent in build as <repoagent-name>[:<repo-tag>]. If <repo-tag> starts with "pull/" then it refers to a pull-request reference, otherwise <repo-tag> indicates the git tag/branch to use for the build. If the version is non-development then the default <repo-tag> is the release branch matching the container version (e.g. version 21.05 -> branch r21.05); otherwise the default <repo-tag> is "main" (e.g. version 21.05dev -> branch main).'
    )

    FLAGS = parser.parse_args()

    if FLAGS.image is None:
        FLAGS.image = []
    if FLAGS.repo_tag is None:
        FLAGS.repo_tag = []
    if FLAGS.backend is None:
        FLAGS.backend = []
    if FLAGS.endpoint is None:
        FLAGS.endpoint = []
    if FLAGS.filesystem is None:
        FLAGS.filesystem = []
    if FLAGS.repoagent is None:
        FLAGS.repoagent = []
    if FLAGS.library_paths is None:
        FLAGS.library_paths = []

    # FLAGS.cmake_dir is required for non-container builds. For
    # container builds it is set above to the value appropriate for
    # building within the buildbase container.
    if FLAGS.no_container_build:
        if FLAGS.cmake_dir is None:
            fail('--cmake-dir required for Triton core build')

    # Determine the versions. Start with Triton version, if --version
    # is not explicitly specified read from TRITON_VERSION file.
    if FLAGS.version is None:
        with open('TRITON_VERSION', "r") as vfile:
            FLAGS.version = vfile.readline().strip()

    log('version {}'.format(FLAGS.version))
    default_repo_tag = 'main'

    # For other versions use the TRITON_VERSION_MAP unless explicitly
    # given.
    if not FLAGS.no_container_build:
        if FLAGS.container_version is None:
            if FLAGS.version not in TRITON_VERSION_MAP:
                fail('container version not known for {}'.format(FLAGS.version))
        FLAGS.container_version = TRITON_VERSION_MAP[FLAGS.version][0]
        if FLAGS.upstream_container_version is None:
            if FLAGS.version not in TRITON_VERSION_MAP:
                fail('upstream container version not known for {}'.format(
                    FLAGS.version))
            FLAGS.upstream_container_version = TRITON_VERSION_MAP[
                FLAGS.version][1]

        log('container version {}'.format(FLAGS.container_version))
        log('upstream container version {}'.format(
            FLAGS.upstream_container_version))

        # Determine the default <repo-tag> based on container version.
        if not FLAGS.container_version.endswith('dev'):
            default_repo_tag = 'r' + FLAGS.container_version

    # Initialize map of backends to build and repo-tag for each.
    backends = {}
    for be in FLAGS.backend:
        parts = be.split(':')
        if len(parts) == 1:
            parts.append(default_repo_tag)
        log('backend "{}" at tag/branch "{}"'.format(parts[0], parts[1]))
        backends[parts[0]] = parts[1]

    # Initialize map of repo agents to build and repo-tag for each.
    repoagents = {}
    for be in FLAGS.repoagent:
        parts = be.split(':')
        if len(parts) == 1:
            parts.append(default_repo_tag)
        log('repoagent "{}" at tag/branch "{}"'.format(parts[0], parts[1]))
        repoagents[parts[0]] = parts[1]

    # Initialize map of docker images.
    images = {}
    for img in FLAGS.image:
        parts = img.split(',')
        fail_if(
            len(parts) != 2,
            '--image must specific <image-name>,<full-image-registry>')
        fail_if(
            parts[0] not in ['base', 'pytorch', 'tensorflow1', 'tensorflow2'],
            'unsupported value for --image')
        log('image "{}": "{}"'.format(parts[0], parts[1]))
        images[parts[0]] = parts[1]

    # Initialize map of library paths for each backend.
    library_paths = {}
    for lpath in FLAGS.library_paths:
        parts = lpath.split(':')
        if len(parts) == 2:
            log('backend "{}" library path "{}"'.format(parts[0], parts[1]))
            library_paths[parts[0]] = parts[1]

    # If --container-build is specified then we perform the actual
    # build within a build container and then from that create a
    # tritonserver container holding the results of the build.
    if not FLAGS.no_container_build:
        import docker
        container_build(images, backends, repoagents, FLAGS.endpoint)
        sys.exit(0)

    # If there is a container pre-build command assume this invocation
    # is being done within the build container and so run the
    # pre-build command.
    if (FLAGS.container_prebuild_command):
        prebuild_command()

    log('Building Triton Inference Server')

    if FLAGS.install_dir is None:
        FLAGS.install_dir = os.path.join(FLAGS.build_dir, "opt", "tritonserver")
    if FLAGS.build_parallel is None:
        FLAGS.build_parallel = multiprocessing.cpu_count() * 2

    # Initialize map of common components and repo-tag for each.
    components = {
        'common': default_repo_tag,
        'core': default_repo_tag,
        'backend': default_repo_tag,
        'thirdparty': default_repo_tag
    }
    for be in FLAGS.repo_tag:
        parts = be.split(':')
        fail_if(
            len(parts) != 2,
            '--repo-tag must specific <component-name>:<repo-tag>')
        fail_if(
            parts[0] not in components,
            '--repo-tag <component-name> must be "common", "core", "backend", or "thirdparty"'
        )
        components[parts[0]] = parts[1]
    for c in components:
        log('component "{}" at tag/branch "{}"'.format(c, components[c]))

    # Build the core server. For now the core is contained in this
    # repo so we just build in place
    if True:
        repo_build_dir = os.path.join(FLAGS.build_dir, 'tritonserver', 'build')
        repo_install_dir = os.path.join(FLAGS.build_dir, 'tritonserver',
                                        'install')

        mkdir(repo_build_dir)
        cmake(repo_build_dir,
              core_cmake_args(components, backends, repo_install_dir))
        makeinstall(repo_build_dir, target='server')

        core_install_dir = FLAGS.install_dir
        mkdir(core_install_dir)
        cpdir(repo_install_dir, core_install_dir)

    # Build each backend...
    for be in backends:
        # Core backends are not built separately from core so skip...
        if (be in CORE_BACKENDS):
            continue

        repo_build_dir = os.path.join(FLAGS.build_dir, be, 'build')
        repo_install_dir = os.path.join(FLAGS.build_dir, be, 'install')

        mkdir(FLAGS.build_dir)
        # If tflite backend, source from external repo for git clone
        if (be == 'tflite'):
            gitclone(FLAGS.build_dir, backend_repo(be), backends[be], be, 'https://gitlab.com/arm-research/smarter/')
        else:
            gitclone(FLAGS.build_dir, backend_repo(be), backends[be], be, FLAGS.github_organization)
        mkdir(repo_build_dir)
        cmake(
            repo_build_dir,
            backend_cmake_args(images, components, be, repo_install_dir,
                               library_paths))
        makeinstall(repo_build_dir)

        backend_install_dir = os.path.join(FLAGS.install_dir, 'backends', be)
        rmdir(backend_install_dir)
        mkdir(backend_install_dir)
        cpdir(os.path.join(repo_install_dir, 'backends', be),
              backend_install_dir)

    # Build each repo agent...
    for ra in repoagents:
        repo_build_dir = os.path.join(FLAGS.build_dir, ra, 'build')
        repo_install_dir = os.path.join(FLAGS.build_dir, ra, 'install')

        mkdir(FLAGS.build_dir)
        gitclone(FLAGS.build_dir, repoagent_repo(ra), repoagents[ra], ra, FLAGS.github_organization)
        mkdir(repo_build_dir)
        cmake(repo_build_dir,
              repoagent_cmake_args(images, components, ra, repo_install_dir))
        makeinstall(repo_build_dir)

        repoagent_install_dir = os.path.join(FLAGS.install_dir, 'repoagents',
                                             ra)
        rmdir(repoagent_install_dir)
        mkdir(repoagent_install_dir)
        cpdir(os.path.join(repo_install_dir, 'repoagents', ra),
              repoagent_install_dir)<|MERGE_RESOLUTION|>--- conflicted
+++ resolved
@@ -483,14 +483,14 @@
     ]
 
 
-<<<<<<< HEAD
 def tflite_cmake_args():
     return [
         '-DTRITON_ENABLE_GPU=OFF',
         '-DTRITON_ENABLE_MALI_GPU=ON',
         '-DJOBS={}'.format(multiprocessing.cpu_count())
     ]
-=======
+
+
 def install_dcgm_libraries():
     return '''
 # Install DCGM
@@ -502,7 +502,6 @@
 RUN apt-get update \
 && apt-get install -y datacenter-gpu-manager
 '''
->>>>>>> 9fcaa91a
 
 
 def fil_cmake_args(images):
