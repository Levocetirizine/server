#!/usr/bin/env python3
# Copyright (c) 2020-2021, NVIDIA CORPORATION & AFFILIATES. All rights reserved.
#
# Redistribution and use in source and binary forms, with or without
# modification, are permitted provided that the following conditions
# are met:
#  * Redistributions of source code must retain the above copyright
#    notice, this list of conditions and the following disclaimer.
#  * Redistributions in binary form must reproduce the above copyright
#    notice, this list of conditions and the following disclaimer in the
#    documentation and/or other materials provided with the distribution.
#  * Neither the name of NVIDIA CORPORATION nor the names of its
#    contributors may be used to endorse or promote products derived
#    from this software without specific prior written permission.
#
# THIS SOFTWARE IS PROVIDED BY THE COPYRIGHT HOLDERS ``AS IS'' AND ANY
# EXPRESS OR IMPLIED WARRANTIES, INCLUDING, BUT NOT LIMITED TO, THE
# IMPLIED WARRANTIES OF MERCHANTABILITY AND FITNESS FOR A PARTICULAR
# PURPOSE ARE DISCLAIMED.  IN NO EVENT SHALL THE COPYRIGHT OWNER OR
# CONTRIBUTORS BE LIABLE FOR ANY DIRECT, INDIRECT, INCIDENTAL, SPECIAL,
# EXEMPLARY, OR CONSEQUENTIAL DAMAGES (INCLUDING, BUT NOT LIMITED TO,
# PROCUREMENT OF SUBSTITUTE GOODS OR SERVICES; LOSS OF USE, DATA, OR
# PROFITS; OR BUSINESS INTERRUPTION) HOWEVER CAUSED AND ON ANY THEORY
# OF LIABILITY, WHETHER IN CONTRACT, STRICT LIABILITY, OR TORT
# (INCLUDING NEGLIGENCE OR OTHERWISE) ARISING IN ANY WAY OUT OF THE USE
# OF THIS SOFTWARE, EVEN IF ADVISED OF THE POSSIBILITY OF SUCH DAMAGE.

import argparse
import logging
import os.path
import multiprocessing
import pathlib
import platform
import shutil
import subprocess
import sys
import traceback
from distutils.dir_util import copy_tree

#
# Build Triton Inference Server.
#

# By default build.py builds the Triton container. The TRITON_VERSION
# file indicates the Triton version and TRITON_VERSION_MAP is used to
# determine the corresponding container version and upstream container
# version (upstream containers are dependencies required by
# Triton). These versions may be overridden. See docs/build.md for
# more information.

# Map from Triton version to corresponding container and component versions.
#
#   triton version ->
#     (triton container version,
#      upstream container version,
#      ORT version,
#      ORT OpenVINO version (use None to disable OpenVINO in ORT),
#      Standalone OpenVINO version (non-windows),
#      Standalone OpenVINO version (windows)
#     )
#
# Currently the OpenVINO versions used in ORT and standalone must
# match because of the way dlopen works with loading the backends. If
# different versions are used then one backend or the other will
# incorrectly load the other version of the openvino libraries.
#
TRITON_VERSION_MAP = {
    "2.12.0dev": (
        "21.07dev",  # triton container
        "21.06",  # upstream container
        "1.8.0",  # ORT
        "2021.2.200",  # ORT OpenVINO
        "2021.2",
    )  # Standalone OpenVINO
}

EXAMPLE_BACKENDS = ["identity", "square", "repeat"]
CORE_BACKENDS = ["tensorrt", "ensemble"]
NONCORE_BACKENDS = [
<<<<<<< HEAD
    "tensorflow1",
    "tensorflow2",
    "onnxruntime",
    "python",
    "dali",
    "pytorch",
    "openvino",
    "fil",
    "tflite",
=======
    'tensorflow1', 'tensorflow2', 'onnxruntime', 'python', 'dali', 'pytorch',
    'openvino', 'fil', 'fastertransformer'
>>>>>>> 578f3efa
]
EXAMPLE_REPOAGENTS = ["checksum"]
FLAGS = None


def log(msg, force=False):
    if force or not FLAGS.quiet:
        try:
            print(msg, file=sys.stderr)
        except Exception:
            print("<failed to log>", file=sys.stderr)


def log_verbose(msg):
    if FLAGS.verbose:
        log(msg, force=True)


def fail(msg):
    fail_if(True, msg)


def target_platform():
    if FLAGS.target_platform is not None:
        return FLAGS.target_platform
    return platform.system().lower()


def fail_if(p, msg):
    if p:
        print("error: {}".format(msg), file=sys.stderr)
        sys.exit(1)


def mkdir(path):
    log_verbose("mkdir: {}".format(path))
    pathlib.Path(path).mkdir(parents=True, exist_ok=True)


def rmdir(path):
    log_verbose("rmdir: {}".format(path))
    shutil.rmtree(path, ignore_errors=True)


def cpdir(src, dest):
    log_verbose("cpdir: {} -> {}".format(src, dest))
    copy_tree(src, dest, preserve_symlinks=1)


def untar(targetdir, tarfile):
    log_verbose("untar {} into {}".format(tarfile, targetdir))
    p = subprocess.Popen(["tar", "--strip-components=1", "-xf", tarfile], cwd=targetdir)
    p.wait()
    fail_if(p.returncode != 0, "untar {} into {} failed".format(tarfile, targetdir))


def gitclone(cwd, repo, tag, subdir, org):
    # If 'tag' starts with "pull/" then it must be of form
    # "pull/<pr>/head". We just clone at "main" and then fetch the
    # reference onto a new branch we name "tritonbuildref".
    if tag.startswith("pull/"):
        log_verbose('git clone of repo "{}" at ref "{}"'.format(repo, tag))
        p = subprocess.Popen(
            [
                "git",
                "clone",
                "--recursive",
                "--depth=1",
                "{}/{}.git".format(org, repo),
                subdir,
            ],
            cwd=cwd,
        )
        p.wait()
        fail_if(
            p.returncode != 0,
            'git clone of repo "{}" at branch "main" failed'.format(repo),
        )

        log_verbose('git fetch of ref "{}"'.format(tag))
        p = subprocess.Popen(
            ["git", "fetch", "origin", "{}:tritonbuildref".format(tag)],
            cwd=os.path.join(cwd, subdir),
        )
        p.wait()
        fail_if(p.returncode != 0, 'git fetch of ref "{}" failed'.format(tag))

        log_verbose("git checkout of tritonbuildref")
        p = subprocess.Popen(
            ["git", "checkout", "tritonbuildref"], cwd=os.path.join(cwd, subdir)
        )
        p.wait()
        fail_if(p.returncode != 0, 'git checkout of branch "tritonbuildref" failed')

    else:
        log_verbose('git clone of repo "{}" at tag "{}"'.format(repo, tag))
        p = subprocess.Popen(
            [
                "git",
                "clone",
                "--recursive",
                "--single-branch",
                "--depth=1",
                "-b",
                tag,
                "{}/{}.git".format(org, repo),
                subdir,
            ],
            cwd=cwd,
        )
        p.wait()
        fail_if(
            p.returncode != 0,
            'git clone of repo "{}" at tag "{}" failed'.format(repo, tag),
        )


def prebuild_command():
    p = subprocess.Popen(FLAGS.container_prebuild_command.split())
    p.wait()
    fail_if(p.returncode != 0, "container prebuild cmd failed")


def cmake(cwd, args):
    log_verbose("cmake {}".format(args))
    p = subprocess.Popen(
        [
            "cmake",
        ]
        + args,
        cwd=cwd,
    )
    p.wait()
    fail_if(p.returncode != 0, "cmake failed")


def makeinstall(cwd, target="install"):
    log_verbose("make {}".format(target))

    if target_platform() == "windows":
        verbose_flag = "-v:detailed" if FLAGS.verbose else "-clp:ErrorsOnly"
        buildtype_flag = "-p:Configuration={}".format(FLAGS.build_type)
        p = subprocess.Popen(
            [
                "msbuild.exe",
                "-m:{}".format(str(FLAGS.build_parallel)),
                verbose_flag,
                buildtype_flag,
                "{}.vcxproj".format(target),
            ],
            cwd=cwd,
        )
    else:
        verbose_flag = "VERBOSE=1" if FLAGS.verbose else "VERBOSE=0"
        p = subprocess.Popen(
            ["make", "-j", str(FLAGS.build_parallel), verbose_flag, target], cwd=cwd
        )

    p.wait()
    fail_if(p.returncode != 0, "make {} failed".format(target))


def cmake_enable(flag):
    return "ON" if flag else "OFF"


def core_cmake_args(components, backends, install_dir):
    cargs = [
        "-DCMAKE_BUILD_TYPE={}".format(FLAGS.build_type),
        "-DCMAKE_INSTALL_PREFIX:PATH={}".format(install_dir),
        "-DTRITON_COMMON_REPO_TAG:STRING={}".format(components["common"]),
        "-DTRITON_CORE_REPO_TAG:STRING={}".format(components["core"]),
        "-DTRITON_BACKEND_REPO_TAG:STRING={}".format(components["backend"]),
        "-DTRITON_THIRD_PARTY_REPO_TAG:STRING={}".format(components["thirdparty"]),
    ]

    cargs.append(
        "-DTRITON_ENABLE_LOGGING:BOOL={}".format(cmake_enable(FLAGS.enable_logging))
    )
    cargs.append(
        "-DTRITON_ENABLE_STATS:BOOL={}".format(cmake_enable(FLAGS.enable_stats))
    )
    cargs.append(
        "-DTRITON_ENABLE_METRICS:BOOL={}".format(cmake_enable(FLAGS.enable_metrics))
    )
    cargs.append(
        "-DTRITON_ENABLE_METRICS_GPU:BOOL={}".format(
            cmake_enable(FLAGS.enable_gpu_metrics)
        )
    )
    cargs.append(
        "-DTRITON_ENABLE_TRACING:BOOL={}".format(cmake_enable(FLAGS.enable_tracing))
    )
    cargs.append("-DTRITON_ENABLE_NVTX:BOOL={}".format(cmake_enable(FLAGS.enable_nvtx)))

    cargs.append("-DTRITON_ENABLE_GPU:BOOL={}".format(cmake_enable(FLAGS.enable_gpu)))
    cargs.append(
        "-DTRITON_MIN_COMPUTE_CAPABILITY={}".format(FLAGS.min_compute_capability)
    )

    # If building the TFLite backend set enable MALI GPU
    if "tflite" in backends:
        cargs.append(
            "-DTRITON_ENABLE_MALI_GPU:BOOL={}".format(
                cmake_enable(FLAGS.enable_mali_gpu)
            )
        )

    cargs.append(
        "-DTRITON_ENABLE_GRPC:BOOL={}".format(cmake_enable("grpc" in FLAGS.endpoint))
    )
    cargs.append(
        "-DTRITON_ENABLE_HTTP:BOOL={}".format(cmake_enable("http" in FLAGS.endpoint))
    )
    cargs.append(
        "-DTRITON_ENABLE_SAGEMAKER:BOOL={}".format(
            cmake_enable("sagemaker" in FLAGS.endpoint)
        )
    )

    cargs.append(
        "-DTRITON_ENABLE_GCS:BOOL={}".format(cmake_enable("gcs" in FLAGS.filesystem))
    )
    cargs.append(
        "-DTRITON_ENABLE_S3:BOOL={}".format(cmake_enable("s3" in FLAGS.filesystem))
    )
    cargs.append(
        "-DTRITON_ENABLE_AZURE_STORAGE:BOOL={}".format(
            cmake_enable("azure_storage" in FLAGS.filesystem)
        )
    )

    cargs.append(
        "-DTRITON_ENABLE_TENSORFLOW={}".format(
            cmake_enable(("tensorflow1" in backends) or ("tensorflow2" in backends))
        )
    )

    for be in CORE_BACKENDS + NONCORE_BACKENDS:
        if not be.startswith("tensorflow"):
            cargs.append(
                "-DTRITON_ENABLE_{}={}".format(be.upper(), cmake_enable(be in backends))
            )
        if (be in CORE_BACKENDS) and (be in backends):
            if be == "tensorrt":
                cargs += tensorrt_cmake_args()
            elif be == "ensemble":
                pass
            else:
                fail("unknown core backend {}".format(be))

    # If TRITONBUILD_* is defined in the env then we use it to set
    # corresponding cmake value.
    for evar, eval in os.environ.items():
        if evar.startswith("TRITONBUILD_"):
            cargs.append("-D{}={}".format(evar[len("TRITONBUILD_") :], eval))

    cargs.append(FLAGS.cmake_dir)
    return cargs


def repoagent_repo(ra):
    return "{}_repository_agent".format(ra)


def repoagent_cmake_args(images, components, ra, install_dir):
    if ra in EXAMPLE_REPOAGENTS:
        args = []
    else:
        fail("unknown agent {}".format(ra))

    cargs = args + [
        "-DCMAKE_BUILD_TYPE={}".format(FLAGS.build_type),
        "-DCMAKE_INSTALL_PREFIX:PATH={}".format(install_dir),
        "-DTRITON_COMMON_REPO_TAG:STRING={}".format(components["common"]),
        "-DTRITON_CORE_REPO_TAG:STRING={}".format(components["core"]),
    ]

    cargs.append("-DTRITON_ENABLE_GPU:BOOL={}".format(cmake_enable(FLAGS.enable_gpu)))

    # If TRITONBUILD_* is defined in the env then we use it to set
    # corresponding cmake value.
    for evar, eval in os.environ.items():
        if evar.startswith("TRITONBUILD_"):
            cargs.append("-D{}={}".format(evar[len("TRITONBUILD_") :], eval))

    cargs.append("..")
    return cargs


def backend_repo(be):
    if (be == "tensorflow1") or (be == "tensorflow2"):
        return "tensorflow_backend"
    return "{}_backend".format(be)


def backend_cmake_args(images, components, be, install_dir, library_paths):
    if be == "onnxruntime":
        args = onnxruntime_cmake_args(images, library_paths)
    elif be == "openvino":
        args = openvino_cmake_args()
    elif be == "tensorflow1":
        args = tensorflow_cmake_args(1, images, library_paths)
    elif be == "tensorflow2":
        args = tensorflow_cmake_args(2, images, library_paths)
    elif be == "python":
        args = []
    elif be == "dali":
        args = dali_cmake_args()
    elif be == "pytorch":
        args = pytorch_cmake_args(images)
    elif be == "tflite":
        args = tflite_cmake_args()
    elif be == "fil":
        args = fil_cmake_args(images)
    elif be == 'fastertransformer':
        args = []
    elif be in EXAMPLE_BACKENDS:
        args = []
    else:
        fail("unknown backend {}".format(be))

    cargs = args + [
        "-DCMAKE_BUILD_TYPE={}".format(FLAGS.build_type),
        "-DCMAKE_INSTALL_PREFIX:PATH={}".format(install_dir),
        "-DTRITON_COMMON_REPO_TAG:STRING={}".format(components["common"]),
        "-DTRITON_CORE_REPO_TAG:STRING={}".format(components["core"]),
        "-DTRITON_BACKEND_REPO_TAG:STRING={}".format(components["backend"]),
    ]

    cargs.append("-DTRITON_ENABLE_GPU:BOOL={}".format(cmake_enable(FLAGS.enable_gpu)))
    cargs.append(
        "-DTRITON_ENABLE_MALI_GPU:BOOL={}".format(cmake_enable(FLAGS.enable_mali_gpu))
    )

    # If TRITONBUILD_* is defined in the env then we use it to set
    # corresponding cmake value.
    for evar, eval in os.environ.items():
        if evar.startswith("TRITONBUILD_"):
            cargs.append("-D{}={}".format(evar[len("TRITONBUILD_") :], eval))

    cargs.append("..")
    return cargs


def pytorch_cmake_args(images):
    if "pytorch" in images:
        image = images["pytorch"]
    else:
        image = "nvcr.io/nvidia/pytorch:{}-py3".format(FLAGS.upstream_container_version)
    return [
        "-DTRITON_PYTORCH_DOCKER_IMAGE={}".format(image),
    ]


def onnxruntime_cmake_args(images, library_paths):
    cargs = [
        "-DTRITON_ENABLE_ONNXRUNTIME_TENSORRT=ON",
        "-DTRITON_BUILD_ONNXRUNTIME_VERSION={}".format(
            TRITON_VERSION_MAP[FLAGS.version][2]
        ),
    ]

    # If platform is jetpack do not use docker based build
    if target_platform() == "jetpack":
        ort_lib_path = library_paths["onnxruntime"] + "/lib"
        ort_include_path = library_paths["onnxruntime"] + "/include"
        cargs += [
            "-DTRITON_ONNXRUNTIME_INCLUDE_PATHS={}".format(ort_include_path),
            "-DTRITON_ONNXRUNTIME_LIB_PATHS={}".format(ort_lib_path),
            "-DTRITON_ENABLE_ONNXRUNTIME_OPENVINO=OFF",
        ]
    else:
        if target_platform() == "windows":
            if "base" in images:
                cargs.append("-DTRITON_BUILD_CONTAINER={}".format(images["base"]))
        else:
            if "base" in images:
                cargs.append("-DTRITON_BUILD_CONTAINER={}".format(images["base"]))
            else:
                cargs.append(
                    "-DTRITON_BUILD_CONTAINER_VERSION={}".format(
                        TRITON_VERSION_MAP[FLAGS.version][1]
                    )
                )

            if TRITON_VERSION_MAP[FLAGS.version][3] is not None:
                cargs.append("-DTRITON_ENABLE_ONNXRUNTIME_OPENVINO=ON")
                cargs.append(
                    "-DTRITON_BUILD_ONNXRUNTIME_OPENVINO_VERSION={}".format(
                        TRITON_VERSION_MAP[FLAGS.version][3]
                    )
                )

    return cargs


def openvino_cmake_args():
    cargs = [
        "-DTRITON_BUILD_OPENVINO_VERSION={}".format(
            TRITON_VERSION_MAP[FLAGS.version][4]
        ),
    ]

    if target_platform() == "windows":
        if "base" in images:
            cargs.append("-DTRITON_BUILD_CONTAINER={}".format(images["base"]))
    else:
        if "base" in images:
            cargs.append("-DTRITON_BUILD_CONTAINER={}".format(images["base"]))
        else:
            cargs.append(
                "-DTRITON_BUILD_CONTAINER_VERSION={}".format(
                    TRITON_VERSION_MAP[FLAGS.version][1]
                )
            )

    return cargs


def tensorrt_cmake_args():
    if target_platform() == "windows":
        return [
            "-DTRITON_TENSORRT_INCLUDE_PATHS=c:/TensorRT/include",
        ]

    return []


def tensorflow_cmake_args(ver, images, library_paths):
    backend_name = "tensorflow{}".format(ver)

    # If platform is jetpack do not use docker images
    extra_args = []
    if target_platform() == "jetpack":
        if backend_name in library_paths:
            extra_args = [
                "-DTRITON_TENSORFLOW_LIB_PATHS={}".format(library_paths[backend_name])
            ]
    else:
        # If a specific TF image is specified use it, otherwise pull from NGC.
        if backend_name in images:
            image = images[backend_name]
        else:
            image = "nvcr.io/nvidia/tensorflow:{}-tf{}-py3".format(
                FLAGS.upstream_container_version, ver
            )
        extra_args = ["-DTRITON_TENSORFLOW_DOCKER_IMAGE={}".format(image)]
    return ["-DTRITON_TENSORFLOW_VERSION={}".format(ver)] + extra_args


def dali_cmake_args():
    return [
        "-DTRITON_DALI_SKIP_DOWNLOAD=OFF",
    ]


def tflite_cmake_args():
    return [
        "-DJOBS={}".format(multiprocessing.cpu_count()),
    ]


def install_dcgm_libraries():
    return """
# Install DCGM
RUN apt-get update && apt-get install -y --no-install-recommends software-properties-common
RUN wget https://developer.download.nvidia.com/compute/cuda/repos/ubuntu2004/x86_64/cuda-ubuntu2004.pin \
&& mv cuda-ubuntu2004.pin /etc/apt/preferences.d/cuda-repository-pin-600 \
&& apt-key adv --fetch-keys https://developer.download.nvidia.com/compute/cuda/repos/ubuntu2004/x86_64/7fa2af80.pub \
&& add-apt-repository "deb https://developer.download.nvidia.com/compute/cuda/repos/ubuntu2004/x86_64/ /"
RUN apt-get update \
&& apt-get install -y datacenter-gpu-manager
"""


def fil_cmake_args(images):
    cargs = ["-DTRITON_FIL_DOCKER_BUILD=ON"]
    if "base" in images:
        cargs.append("-DTRITON_BUILD_CONTAINER={}".format(images["base"]))
    else:
        cargs.append(
            "-DTRITON_BUILD_CONTAINER_VERSION={}".format(
                TRITON_VERSION_MAP[FLAGS.version][1]
            )
        )

    return cargs


def create_dockerfile_buildbase(ddir, dockerfile_name, argmap, backends):
    df = """
ARG TRITON_VERSION={}
ARG TRITON_CONTAINER_VERSION={}
ARG BASE_IMAGE={}
""".format(
        argmap["TRITON_VERSION"],
        argmap["TRITON_CONTAINER_VERSION"],
        argmap["BASE_IMAGE"],
    )

    df += """
FROM ${BASE_IMAGE}

ARG TRITON_VERSION
ARG TRITON_CONTAINER_VERSION
"""
    # Install the windows- or linux-specific buildbase dependencies
    if target_platform() == "windows":
        df += """
SHELL ["cmd", "/S", "/C"]
"""
    else:
        df += """
# Ensure apt-get won't prompt for selecting options
ENV DEBIAN_FRONTEND=noninteractive

# libcurl4-openSSL-dev is needed for GCS
# python3-dev is needed by Torchvision
# python3-pip and libarchive-dev is needed by python backend
# uuid-dev and pkg-config is needed for Azure Storage
# scons needed for tflite backend
RUN apt-get update && \
    apt-get install -y --no-install-recommends \
            autoconf \
            automake \
            build-essential \
            docker.io \
            git \
            libre2-dev \
            libssl-dev \
            libtool \
            libboost-dev \
            libcurl4-openssl-dev \
            libb64-dev \
            patchelf \
            python3-dev \
            python3-pip \
            python3-setuptools \
            rapidjson-dev \
            software-properties-common \
            unzip \
            scons \
            libnuma-dev \
            wget \
            zlib1g-dev \
            libarchive-dev \
            pkg-config \
            uuid-dev && \
    rm -rf /var/lib/apt/lists/*

RUN pip3 install --upgrade pip && \
    pip3 install --upgrade wheel setuptools docker

# Install cmake 3.19 from source for ubuntu
RUN build=1 && \
    mkdir /temp && \
    cd /temp && \
    wget https://cmake.org/files/v3.19/cmake-3.19.$build.tar.gz && \
    tar -xzvf cmake-3.19.$build.tar.gz && \
    cd cmake-3.19.$build/ && \
    ./bootstrap --parallel=$(nproc) && \
    make -j$(nproc) && \
    make install
"""

    # Copy in the triton source. We remove existing contents first in
    # case the FROM container has something there already.
    if target_platform() == "windows":
        df += """
WORKDIR /workspace
RUN rmdir /S/Q * || exit 0
COPY . .
"""
    else:
        df += """
WORKDIR /workspace
RUN rm -fr *
COPY . .
ENTRYPOINT []
"""
        if target_platform() != "ubuntu/arm64":
            df += install_dcgm_libraries()
            df += """
RUN patch -ruN -d /usr/include/ < /workspace/build/libdcgm/dcgm_api_export.patch
"""

    df += """
ENV TRITON_SERVER_VERSION ${TRITON_VERSION}
ENV NVIDIA_TRITON_SERVER_VERSION ${TRITON_CONTAINER_VERSION}
"""

    mkdir(ddir)
    with open(os.path.join(ddir, dockerfile_name), "w") as dfile:
        dfile.write(df)


def create_dockerfile_build(ddir, dockerfile_name, argmap, backends):
    df = """
FROM tritonserver_builder_image AS build
FROM tritonserver_buildbase
COPY --from=build /tmp/tritonbuild /tmp/tritonbuild
"""

    if "onnxruntime" in backends:
        if target_platform() != "windows":
            df += """
# Copy ONNX custom op library and model (needed for testing)
RUN if [ -d /tmp/tritonbuild/onnxruntime ]; then \
      cp /tmp/tritonbuild/onnxruntime/install/test/libcustom_op_library.so /workspace/qa/L0_custom_ops/.; \
      cp /tmp/tritonbuild/onnxruntime/install/test/custom_op_test.onnx /workspace/qa/L0_custom_ops/.; \
    fi
"""

    mkdir(ddir)
    with open(os.path.join(ddir, dockerfile_name), "w") as dfile:
        dfile.write(df)


def create_dockerfile_linux(
    ddir, dockerfile_name, argmap, backends, repoagents, endpoints
):
    df = """
#
# Multistage build.
#
ARG TRITON_VERSION={}
ARG TRITON_CONTAINER_VERSION={}

ARG BASE_IMAGE={}
ARG BUILD_IMAGE=tritonserver_build

############################################################################
##  Build image
############################################################################
FROM ${{BUILD_IMAGE}} AS tritonserver_build

############################################################################
##  Production stage: Create container with just inference server executable
############################################################################
FROM ${{BASE_IMAGE}}

ARG TRITON_VERSION
ARG TRITON_CONTAINER_VERSION

ENV TRITON_SERVER_VERSION ${{TRITON_VERSION}}
ENV NVIDIA_TRITON_SERVER_VERSION ${{TRITON_CONTAINER_VERSION}}
ENV TRITON_SERVER_VERSION ${{TRITON_VERSION}}
ENV NVIDIA_TRITON_SERVER_VERSION ${{TRITON_CONTAINER_VERSION}}
LABEL com.nvidia.tritonserver.version="${{TRITON_SERVER_VERSION}}"

ENV PATH /opt/tritonserver/bin:${{PATH}}
""".format(
        argmap["TRITON_VERSION"],
        argmap["TRITON_CONTAINER_VERSION"],
        argmap["BASE_IMAGE"],
    )
    df += """
ENV TF_ADJUST_HUE_FUSED         1
ENV TF_ADJUST_SATURATION_FUSED  1
ENV TF_ENABLE_WINOGRAD_NONFUSED 1
ENV TF_AUTOTUNE_THRESHOLD       2

# Create a user that can be used to run triton as
# non-root. Make sure that this user to given ID 1000. All server
# artifacts copied below are assign to this user.
ENV TRITON_SERVER_USER=triton-server
RUN userdel tensorrt-server > /dev/null 2>&1 || true && \
    if ! id -u $TRITON_SERVER_USER > /dev/null 2>&1 ; then \
        useradd $TRITON_SERVER_USER; \
    fi && \
    [ `id -u $TRITON_SERVER_USER` -eq 1000 ] && \
    [ `id -g $TRITON_SERVER_USER` -eq 1000 ]

# Ensure apt-get won't prompt for selecting options
ENV DEBIAN_FRONTEND=noninteractive

# Common dependencies. FIXME (can any of these be conditional? For
# example libcurl only needed for GCS?)
RUN apt-get update && \
    apt-get install -y --no-install-recommends \
         libb64-0d \
         libcurl4-openssl-dev \
         libnuma-dev \
         libre2-5 && \
    rm -rf /var/lib/apt/lists/*
"""
    if target_platform() != "ubuntu/arm64":
        df += install_dcgm_libraries()
    # Add dependencies needed for python backend
    if "python" in backends:
        df += """
# python3, python3-pip and some pip installs required for the python backend
RUN apt-get update && \
    apt-get install -y --no-install-recommends \
         python3 libarchive-dev \
         python3-pip && \
    pip3 install --upgrade pip && \
    pip3 install --upgrade wheel setuptools && \
    pip3 install --upgrade numpy && \
    rm -rf /var/lib/apt/lists/*
"""
    df += """
WORKDIR /opt/tritonserver
RUN rm -fr /opt/tritonserver/*
COPY --chown=1000:1000 LICENSE .
COPY --chown=1000:1000 TRITON_VERSION .
COPY --chown=1000:1000 NVIDIA_Deep_Learning_Container_License.pdf .
COPY --chown=1000:1000 --from=tritonserver_build /tmp/tritonbuild/install/bin/tritonserver bin/
COPY --chown=1000:1000 --from=tritonserver_build /tmp/tritonbuild/install/lib/libtritonserver.so lib/
COPY --chown=1000:1000 --from=tritonserver_build /tmp/tritonbuild/install/include/triton/core include/triton/core

# Top-level include/core not copied so --chown does not set it correctly,
# so explicit set on all of include
RUN chown -R triton-server:triton-server include
"""

    for noncore in NONCORE_BACKENDS:
        if noncore in backends:
            df += """
COPY --chown=1000:1000 --from=tritonserver_build /tmp/tritonbuild/install/backends backends
"""
            break

    if len(repoagents) > 0:
        df += """
COPY --chown=1000:1000 --from=tritonserver_build /tmp/tritonbuild/install/repoagents repoagents
"""

    if target_platform() != "ubuntu/arm64":
        df += """
    # Extra defensive wiring for CUDA Compat lib
    RUN ln -sf ${{_CUDA_COMPAT_PATH}}/lib.real ${{_CUDA_COMPAT_PATH}}/lib \
    && echo ${{_CUDA_COMPAT_PATH}}/lib > /etc/ld.so.conf.d/00-cuda-compat.conf \
    && ldconfig \
    && rm -f ${{_CUDA_COMPAT_PATH}}/lib
"""
    df += """
COPY --chown=1000:1000 nvidia_entrypoint.sh /opt/tritonserver
ENTRYPOINT ["/opt/tritonserver/nvidia_entrypoint.sh"]

ENV NVIDIA_BUILD_ID {}
LABEL com.nvidia.build.id={}
LABEL com.nvidia.build.ref={}
""".format(
        argmap["NVIDIA_BUILD_ID"], argmap["NVIDIA_BUILD_ID"], argmap["NVIDIA_BUILD_REF"]
    )

    # Add feature labels for SageMaker endpoint
    if "sagemaker" in endpoints:
        df += """
LABEL com.amazonaws.sagemaker.capabilities.accept-bind-to-port=true
COPY --chown=1000:1000 --from=tritonserver_build /workspace/build/sagemaker/serve /usr/bin/.
"""

    mkdir(ddir)
    with open(os.path.join(ddir, dockerfile_name), "w") as dfile:
        dfile.write(df)


def create_dockerfile_windows(ddir, dockerfile_name, argmap, backends, repoagents):
    df = """
#
# Multistage build.
#
ARG TRITON_VERSION={}
ARG TRITON_CONTAINER_VERSION={}

ARG BASE_IMAGE={}
ARG BUILD_IMAGE=tritonserver_build

############################################################################
##  Build image
############################################################################
FROM ${{BUILD_IMAGE}} AS tritonserver_build

############################################################################
##  Production stage: Create container with just inference server executable
############################################################################
FROM ${{BASE_IMAGE}}

ARG TRITON_VERSION
ARG TRITON_CONTAINER_VERSION

ENV TRITON_SERVER_VERSION ${{TRITON_VERSION}}
ENV NVIDIA_TRITON_SERVER_VERSION ${{TRITON_CONTAINER_VERSION}}
ENV TRITON_SERVER_VERSION ${{TRITON_VERSION}}
ENV NVIDIA_TRITON_SERVER_VERSION ${{TRITON_CONTAINER_VERSION}}
LABEL com.nvidia.tritonserver.version="${{TRITON_SERVER_VERSION}}"

RUN setx path "%path%;C:\opt\tritonserver\bin"
""".format(
        argmap["TRITON_VERSION"],
        argmap["TRITON_CONTAINER_VERSION"],
        argmap["BASE_IMAGE"],
    )
    df += """
WORKDIR /opt/tritonserver
RUN rmdir /S/Q * || exit 0
COPY LICENSE .
COPY TRITON_VERSION .
COPY NVIDIA_Deep_Learning_Container_License.pdf .
COPY --from=tritonserver_build /tmp/tritonbuild/install/bin bin
COPY --from=tritonserver_build /tmp/tritonbuild/install/lib/tritonserver.lib lib/
COPY --from=tritonserver_build /tmp/tritonbuild/install/include/triton/core include/triton/core
"""

    for noncore in NONCORE_BACKENDS:
        if noncore in backends:
            df += """
COPY --from=tritonserver_build /tmp/tritonbuild/install/backends backends
"""
            break

    df += """
ENTRYPOINT []
ENV NVIDIA_BUILD_ID {}
LABEL com.nvidia.build.id={}
LABEL com.nvidia.build.ref={}
""".format(
        argmap["NVIDIA_BUILD_ID"], argmap["NVIDIA_BUILD_ID"], argmap["NVIDIA_BUILD_REF"]
    )

    mkdir(ddir)
    with open(os.path.join(ddir, dockerfile_name), "w") as dfile:
        dfile.write(df)


def container_build(images, backends, repoagents, endpoints):
    # The cmake, build and install directories within the container.
    build_dir = os.path.join(os.sep, "tmp", "tritonbuild")
    install_dir = os.path.join(os.sep, "tmp", "tritonbuild", "install")
    if target_platform() == "windows":
        cmake_dir = os.path.normpath("c:/workspace/build")
    else:
        cmake_dir = "/workspace/build"

    # We can't use docker module for building container because it
    # doesn't stream output and it also seems to handle cache-from
    # incorrectly which leads to excessive rebuilds in the multistage
    # build.
    if "base" in images:
        base_image = images["base"]
    elif target_platform() == "windows":
        base_image = "mcr.microsoft.com/dotnet/framework/sdk:4.8"
    elif target_platform() == "ubuntu/arm64":
        base_image = "arm64v8/ubuntu:20.04"
    else:
        base_image = "nvcr.io/nvidia/tritonserver:{}-py3-min".format(
            FLAGS.upstream_container_version
        )

    dockerfileargmap = {
        "NVIDIA_BUILD_REF": "" if FLAGS.build_sha is None else FLAGS.build_sha,
        "NVIDIA_BUILD_ID": "<unknown>" if FLAGS.build_id is None else FLAGS.build_id,
        "TRITON_VERSION": FLAGS.version,
        "TRITON_CONTAINER_VERSION": FLAGS.container_version,
        "BASE_IMAGE": base_image,
    }

    cachefrommap = [
        "tritonserver_buildbase",
        "tritonserver_buildbase_cache0",
        "tritonserver_buildbase_cache1",
    ]

    cachefromargs = ["--cache-from={}".format(k) for k in cachefrommap]
    commonargs = [
        "docker",
        "build",
        "-f",
        os.path.join(FLAGS.build_dir, "Dockerfile.buildbase"),
    ]
    if not FLAGS.no_container_pull:
        commonargs += [
            "--pull",
        ]

    log_verbose("buildbase container {}".format(commonargs + cachefromargs))
    create_dockerfile_buildbase(
        FLAGS.build_dir, "Dockerfile.buildbase", dockerfileargmap, backends
    )
    try:
        # Create buildbase image, this is an image with all
        # dependencies needed for the build.
        p = subprocess.Popen(
            commonargs + cachefromargs + ["-t", "tritonserver_buildbase", "."]
        )
        p.wait()
        fail_if(p.returncode != 0, "docker build tritonserver_buildbase failed")

        # Before attempting to run the new image, make sure any
        # previous 'tritonserver_builder' container is removed.
        client = docker.from_env(timeout=3600)

        try:
            existing = client.containers.get("tritonserver_builder")
            existing.remove(force=True)
        except docker.errors.NotFound:
            pass  # ignore

        # Next run build.py inside the container with the same flags
        # as was used to run this instance, except:
        #
        # --no-container-build is added so that within the buildbase
        # container we just created we do not attempt to do a nested
        # container build
        #
        # Add --version, --container-version and
        # --upstream-container-version flags since they can be set
        # automatically and so may not be in sys.argv
        #
        # --cmake-dir is overridden to 'cmake_dir'
        #
        # --build-dir is added/overridden to 'build_dir'
        #
        # --install-dir is added/overridden to 'install_dir'
        runargs = [
            "python3",
            "./build.py",
        ]
        runargs += sys.argv[1:]
        runargs += [
            "--no-container-build",
        ]
        if FLAGS.version is not None:
            runargs += ["--version", FLAGS.version]
        if FLAGS.container_version is not None:
            runargs += ["--container-version", FLAGS.container_version]
        if FLAGS.upstream_container_version is not None:
            runargs += [
                "--upstream-container-version",
                FLAGS.upstream_container_version,
            ]

        runargs += ["--cmake-dir", cmake_dir]
        runargs += ["--build-dir", build_dir]
        runargs += ["--install-dir", install_dir]

        dockerrunargs = [
            "docker",
            "run",
            "--name",
            "tritonserver_builder",
            "-w",
            "/workspace",
        ]
        if target_platform() == "windows":
            dockerrunargs += ["-v", "\\\\.\pipe\docker_engine:\\\\.\pipe\docker_engine"]
        else:
            dockerrunargs += ["-v", "/var/run/docker.sock:/var/run/docker.sock"]
        dockerrunargs += [
            "tritonserver_buildbase",
        ]
        dockerrunargs += runargs

        log_verbose(dockerrunargs)
        p = subprocess.Popen(dockerrunargs)
        p.wait()
        fail_if(p.returncode != 0, "docker run tritonserver_builder failed")

        container = client.containers.get("tritonserver_builder")

        # It is possible to copy the install artifacts from the
        # container at this point (and, for example put them in the
        # specified install directory on the host). But for container
        # build we just want to use the artifacts in the server base
        # container which is created below.
        # mkdir(FLAGS.install_dir)
        # tarfilename = os.path.join(FLAGS.install_dir, 'triton.tar')
        # install_tar, stat_tar = container.get_archive(install_dir)
        # with open(tarfilename, 'wb') as taroutfile:
        #    for d in install_tar:
        #        taroutfile.write(d)
        # untar(FLAGS.install_dir, tarfilename)

        # Build is complete, save the container as the
        # tritonserver_build image. We must to this in two steps:
        #
        #   1. Commit the container as image
        #   "tritonserver_builder_image". This image can't be used
        #   directly because it binds the /var/run/docker.sock mount
        #   and so you would need to always run with that mount
        #   specified... so it can be used this way but very
        #   inconvenient.
        #
        #   2. Perform a docker build to create "tritonserver_build"
        #   from "tritonserver_builder_image" that is essentially
        #   identical but removes the mount.
        try:
            client.images.remove("tritonserver_builder_image", force=True)
        except docker.errors.ImageNotFound:
            pass  # ignore

        container.commit("tritonserver_builder_image", "latest")
        container.remove(force=True)

        create_dockerfile_build(
            FLAGS.build_dir, "Dockerfile.build", dockerfileargmap, backends
        )
        p = subprocess.Popen(
            [
                "docker",
                "build",
                "-t",
                "tritonserver_build",
                "-f",
                os.path.join(FLAGS.build_dir, "Dockerfile.build"),
                ".",
            ]
        )
        p.wait()
        fail_if(p.returncode != 0, "docker build tritonserver_build failed")

        # Final base image... this is a multi-stage build that uses
        # the install artifacts from the tritonserver_build
        # container.
        if target_platform() == "windows":
            create_dockerfile_windows(
                FLAGS.build_dir, "Dockerfile", dockerfileargmap, backends, repoagents
            )
        else:
            create_dockerfile_linux(
                FLAGS.build_dir,
                "Dockerfile",
                dockerfileargmap,
                backends,
                repoagents,
                endpoints,
            )
        p = subprocess.Popen(
            ["docker", "build", "-f", os.path.join(FLAGS.build_dir, "Dockerfile")]
            + ["-t", "tritonserver", "."]
        )
        p.wait()
        fail_if(p.returncode != 0, "docker build tritonserver failed")

    except Exception as e:
        logging.error(traceback.format_exc())
        fail("container build failed")


if __name__ == "__main__":
    parser = argparse.ArgumentParser()

    group_qv = parser.add_mutually_exclusive_group()
    group_qv.add_argument(
        "-q",
        "--quiet",
        action="store_true",
        required=False,
        help="Disable console output.",
    )
    group_qv.add_argument(
        "-v",
        "--verbose",
        action="store_true",
        required=False,
        help="Enable verbose output.",
    )

    parser.add_argument(
        "--no-container-build",
        action="store_true",
        required=False,
        help="Do not use Docker container for build.",
    )
    parser.add_argument(
        "--no-container-pull",
        action="store_true",
        required=False,
        help="Do not use Docker --pull argument when building container.",
    )
    parser.add_argument(
        "--target-platform",
        required=False,
        default=None,
        help='Target for build, can be "ubuntu", "windows", "ubuntu/arm64", or "jetpack". If not specified, build targets the current platform.',
    )

    parser.add_argument(
        "--build-id",
        type=str,
        required=False,
        help="Build ID associated with the build.",
    )
    parser.add_argument(
        "--build-sha", type=str, required=False, help="SHA associated with the build."
    )
    parser.add_argument(
        "--build-dir",
        type=str,
        required=True,
        help="Build directory. All repo clones and builds will be performed in this directory.",
    )
    parser.add_argument(
        "--install-dir",
        type=str,
        required=False,
        default=None,
        help="Install directory, default is <builddir>/opt/tritonserver.",
    )
    parser.add_argument(
        "--cmake-dir",
        type=str,
        required=False,
        help="Directory containing the CMakeLists.txt file for Triton server.",
    )
    parser.add_argument(
        "--library-paths",
        action="append",
        required=False,
        default=None,
        help="Specify library paths for respective backends in build as <backend-name>[:<library_path>].",
    )
    parser.add_argument(
        "--build-type",
        required=False,
        default="Release",
        help='Build type, one of "Release", "Debug", "RelWithDebInfo" or "MinSizeRel". Default is "Release".',
    )
    parser.add_argument(
        "-j",
        "--build-parallel",
        type=int,
        required=False,
        default=None,
        help="Build parallelism. Defaults to 2 * number-of-cores.",
    )

    parser.add_argument(
        "--github-organization",
        type=str,
        required=False,
        default="https://github.com/triton-inference-server",
        help='The GitHub organization containing the repos used for the build. Defaults to "https://github.com/triton-inference-server".',
    )
    parser.add_argument(
        "--version",
        type=str,
        required=False,
        help="The Triton version. If not specified defaults to the value in the TRITON_VERSION file.",
    )
    parser.add_argument(
        "--container-version",
        type=str,
        required=False,
        help="The Triton container version to build. If not specified the container version will be chosen automatically based on --version value.",
    )
    parser.add_argument(
        "--upstream-container-version",
        type=str,
        required=False,
        help="The upstream container version to use for the build. If not specified the upstream container version will be chosen automatically based on --version value.",
    )
    parser.add_argument(
        "--container-prebuild-command",
        type=str,
        required=False,
        help="When performing a container build, this command will be executed within the container just before the build it performed.",
    )
    parser.add_argument(
        "--image",
        action="append",
        required=False,
        help='Use specified Docker image in build as <image-name>,<full-image-name>. <image-name> can be "base", "tensorflow1", "tensorflow2", or "pytorch".',
    )

    parser.add_argument(
        "--enable-logging", action="store_true", required=False, help="Enable logging."
    )
    parser.add_argument(
        "--enable-stats",
        action="store_true",
        required=False,
        help="Enable statistics collection.",
    )
    parser.add_argument(
        "--enable-metrics",
        action="store_true",
        required=False,
        help="Enable metrics reporting.",
    )
    parser.add_argument(
        "--enable-gpu-metrics",
        action="store_true",
        required=False,
        help="Include GPU metrics in reported metrics.",
    )
    parser.add_argument(
        "--enable-tracing", action="store_true", required=False, help="Enable tracing."
    )
    parser.add_argument(
        "--enable-nvtx", action="store_true", required=False, help="Enable NVTX."
    )
    parser.add_argument(
        "--enable-gpu", action="store_true", required=False, help="Enable GPU support."
    )
    parser.add_argument(
        "--enable-mali-gpu",
        action="store_true",
        required=False,
        help="Enable ARM MALI GPU support.",
    )
    parser.add_argument(
        "--min-compute-capability",
        type=str,
        required=False,
        default="6.0",
        help="Minimum CUDA compute capability supported by server.",
    )

    parser.add_argument(
        "--endpoint",
        action="append",
        required=False,
        help='Include specified endpoint in build. Allowed values are "grpc", "http" and "sagemaker".',
    )
    parser.add_argument(
        "--filesystem",
        action="append",
        required=False,
        help='Include specified filesystem in build. Allowed values are "gcs", "azure_storage" and "s3".',
    )
    parser.add_argument(
        "--backend",
        action="append",
        required=False,
        help='Include specified backend in build as <backend-name>[:<repo-tag>]. If <repo-tag> starts with "pull/" then it refers to a pull-request reference, otherwise <repo-tag> indicates the git tag/branch to use for the build. If the version is non-development then the default <repo-tag> is the release branch matching the container version (e.g. version 21.06 -> branch r21.06); otherwise the default <repo-tag> is "main" (e.g. version 21.06dev -> branch main).',
    )
    parser.add_argument(
        "--repo-tag",
        action="append",
        required=False,
        help='The version of a component to use in the build as <component-name>:<repo-tag>. <component-name> can be "common", "core", "backend" or "thirdparty". If <repo-tag> starts with "pull/" then it refers to a pull-request reference, otherwise <repo-tag> indicates the git tag/branch. If the version is non-development then the default <repo-tag> is the release branch matching the container version (e.g. version 21.06 -> branch r21.06); otherwise the default <repo-tag> is "main" (e.g. version 21.06dev -> branch main).',
    )
    parser.add_argument(
        "--repoagent",
        action="append",
        required=False,
        help='Include specified repo agent in build as <repoagent-name>[:<repo-tag>]. If <repo-tag> starts with "pull/" then it refers to a pull-request reference, otherwise <repo-tag> indicates the git tag/branch to use for the build. If the version is non-development then the default <repo-tag> is the release branch matching the container version (e.g. version 21.06 -> branch r21.06); otherwise the default <repo-tag> is "main" (e.g. version 21.06dev -> branch main).',
    )

    FLAGS = parser.parse_args()

    if FLAGS.image is None:
        FLAGS.image = []
    if FLAGS.repo_tag is None:
        FLAGS.repo_tag = []
    if FLAGS.backend is None:
        FLAGS.backend = []
    if FLAGS.endpoint is None:
        FLAGS.endpoint = []
    if FLAGS.filesystem is None:
        FLAGS.filesystem = []
    if FLAGS.repoagent is None:
        FLAGS.repoagent = []
    if FLAGS.library_paths is None:
        FLAGS.library_paths = []

    # FLAGS.cmake_dir is required for non-container builds. For
    # container builds it is set above to the value appropriate for
    # building within the buildbase container.
    if FLAGS.no_container_build:
        if FLAGS.cmake_dir is None:
            fail("--cmake-dir required for Triton core build")

    # Determine the versions. Start with Triton version, if --version
    # is not explicitly specified read from TRITON_VERSION file.
    if FLAGS.version is None:
        with open("TRITON_VERSION", "r") as vfile:
            FLAGS.version = vfile.readline().strip()

    log("version {}".format(FLAGS.version))

    # Determine the default repo-tag that should be used for images,
    # backends and repo-agents if a repo-tag is not given
    # explicitly. For release branches we use the release branch as
    # the default, otherwise we use 'main'.
    default_repo_tag = "main"
    cver = FLAGS.container_version
    if cver is None:
        if FLAGS.version not in TRITON_VERSION_MAP:
            fail(
                "unable to determine default repo-tag, container version not known for {}".format(
                    FLAGS.version
                )
            )
        cver = TRITON_VERSION_MAP[FLAGS.version][0]
    if not cver.endswith("dev"):
        default_repo_tag = "r" + cver
    log("default repo-tag: {}".format(default_repo_tag))

    # For other versions use the TRITON_VERSION_MAP unless explicitly
    # given.
    if not FLAGS.no_container_build:
        if FLAGS.container_version is None:
            if FLAGS.version not in TRITON_VERSION_MAP:
                fail("container version not known for {}".format(FLAGS.version))
        FLAGS.container_version = TRITON_VERSION_MAP[FLAGS.version][0]
        if FLAGS.upstream_container_version is None:
            if FLAGS.version not in TRITON_VERSION_MAP:
                fail(
                    "upstream container version not known for {}".format(FLAGS.version)
                )
            FLAGS.upstream_container_version = TRITON_VERSION_MAP[FLAGS.version][1]

        log("container version {}".format(FLAGS.container_version))
        log("upstream container version {}".format(FLAGS.upstream_container_version))

    # Initialize map of backends to build and repo-tag for each.
    backends = {}
    for be in FLAGS.backend:
        parts = be.split(":")
        if len(parts) == 1:
            parts.append(default_repo_tag)
        log('backend "{}" at tag/branch "{}"'.format(parts[0], parts[1]))
        backends[parts[0]] = parts[1]

    # Initialize map of repo agents to build and repo-tag for each.
    repoagents = {}
    for be in FLAGS.repoagent:
        parts = be.split(":")
        if len(parts) == 1:
            parts.append(default_repo_tag)
        log('repoagent "{}" at tag/branch "{}"'.format(parts[0], parts[1]))
        repoagents[parts[0]] = parts[1]

    # Initialize map of docker images.
    images = {}
    for img in FLAGS.image:
        parts = img.split(",")
        fail_if(
            len(parts) != 2, "--image must specific <image-name>,<full-image-registry>"
        )
        fail_if(
            parts[0] not in ["base", "pytorch", "tensorflow1", "tensorflow2"],
            "unsupported value for --image",
        )
        log('image "{}": "{}"'.format(parts[0], parts[1]))
        images[parts[0]] = parts[1]

    # Initialize map of library paths for each backend.
    library_paths = {}
    for lpath in FLAGS.library_paths:
        parts = lpath.split(":")
        if len(parts) == 2:
            log('backend "{}" library path "{}"'.format(parts[0], parts[1]))
            library_paths[parts[0]] = parts[1]

    # If --container-build is specified then we perform the actual
    # build within a build container and then from that create a
    # tritonserver container holding the results of the build.
    if not FLAGS.no_container_build:
        import docker

        container_build(images, backends, repoagents, FLAGS.endpoint)
        sys.exit(0)

    # If there is a container pre-build command assume this invocation
    # is being done within the build container and so run the
    # pre-build command.
    if FLAGS.container_prebuild_command:
        prebuild_command()

    log("Building Triton Inference Server")

    if FLAGS.install_dir is None:
        FLAGS.install_dir = os.path.join(FLAGS.build_dir, "opt", "tritonserver")
    if FLAGS.build_parallel is None:
        FLAGS.build_parallel = multiprocessing.cpu_count() * 2

    # Initialize map of common components and repo-tag for each.
    components = {
        "common": default_repo_tag,
        "core": default_repo_tag,
        "backend": default_repo_tag,
        "thirdparty": default_repo_tag,
    }
    for be in FLAGS.repo_tag:
        parts = be.split(":")
        fail_if(len(parts) != 2, "--repo-tag must specific <component-name>:<repo-tag>")
        fail_if(
            parts[0] not in components,
            '--repo-tag <component-name> must be "common", "core", "backend", or "thirdparty"',
        )
        components[parts[0]] = parts[1]
    for c in components:
        log('component "{}" at tag/branch "{}"'.format(c, components[c]))

    # Build the core server. For now the core is contained in this
    # repo so we just build in place
    if True:
        repo_build_dir = os.path.join(FLAGS.build_dir, "tritonserver", "build")
        repo_install_dir = os.path.join(FLAGS.build_dir, "tritonserver", "install")

        mkdir(repo_build_dir)
        cmake(repo_build_dir, core_cmake_args(components, backends, repo_install_dir))
        makeinstall(repo_build_dir, target="server")

        core_install_dir = FLAGS.install_dir
        mkdir(core_install_dir)
        cpdir(repo_install_dir, core_install_dir)

    # Build each backend...
    for be in backends:
        # Core backends are not built separately from core so skip...
        if be in CORE_BACKENDS:
            continue

        repo_build_dir = os.path.join(FLAGS.build_dir, be, "build")
        repo_install_dir = os.path.join(FLAGS.build_dir, be, "install")

        mkdir(FLAGS.build_dir)
        # If tflite backend, source from external repo for git clone
        if be == "tflite":
            gitclone(
                FLAGS.build_dir,
                backend_repo(be),
                backends[be],
                be,
                "https://gitlab.com/arm-research/smarter/",
            )
        else:
            gitclone(
                FLAGS.build_dir,
                backend_repo(be),
                backends[be],
                be,
                FLAGS.github_organization,
            )
        mkdir(repo_build_dir)
        cmake(
            repo_build_dir,
            backend_cmake_args(images, components, be, repo_install_dir, library_paths),
        )
        makeinstall(repo_build_dir)

        backend_install_dir = os.path.join(FLAGS.install_dir, "backends", be)
        rmdir(backend_install_dir)
        mkdir(backend_install_dir)
        cpdir(os.path.join(repo_install_dir, "backends", be), backend_install_dir)

    # Build each repo agent...
    for ra in repoagents:
        repo_build_dir = os.path.join(FLAGS.build_dir, ra, "build")
        repo_install_dir = os.path.join(FLAGS.build_dir, ra, "install")

        mkdir(FLAGS.build_dir)
        gitclone(
            FLAGS.build_dir,
            repoagent_repo(ra),
            repoagents[ra],
            ra,
            FLAGS.github_organization,
        )
        mkdir(repo_build_dir)
        cmake(
            repo_build_dir,
            repoagent_cmake_args(images, components, ra, repo_install_dir),
        )
        makeinstall(repo_build_dir)

        repoagent_install_dir = os.path.join(FLAGS.install_dir, "repoagents", ra)
        rmdir(repoagent_install_dir)
        mkdir(repoagent_install_dir)
        cpdir(os.path.join(repo_install_dir, "repoagents", ra), repoagent_install_dir)<|MERGE_RESOLUTION|>--- conflicted
+++ resolved
@@ -77,20 +77,8 @@
 EXAMPLE_BACKENDS = ["identity", "square", "repeat"]
 CORE_BACKENDS = ["tensorrt", "ensemble"]
 NONCORE_BACKENDS = [
-<<<<<<< HEAD
-    "tensorflow1",
-    "tensorflow2",
-    "onnxruntime",
-    "python",
-    "dali",
-    "pytorch",
-    "openvino",
-    "fil",
-    "tflite",
-=======
     'tensorflow1', 'tensorflow2', 'onnxruntime', 'python', 'dali', 'pytorch',
-    'openvino', 'fil', 'fastertransformer'
->>>>>>> 578f3efa
+    'openvino', 'fil', 'fastertransformer', 'tflite'
 ]
 EXAMPLE_REPOAGENTS = ["checksum"]
 FLAGS = None
